# Installing on macOS

This guide will help you install the Groundlight SDK on macOS. The Groundlight SDK requires Python 3.9 or higher.

## Prerequisites

Ensure that you have the following installed on your system:

- Python 3.9 or higher
- pip (Python package installer)

## Basic Installation

Assuming you have Python 3.9 or higher installed on your system, you can proceed with the following steps to install or upgrade the Groundlight SDK:

### Installing Groundlight SDK

To install the Groundlight SDK using pip, run the following command in your terminal:

```bash
pip install groundlight
```

If you're also using `python2` on your system, you might need to use `pip3` instead:

```bash
pip3 install groundlight
```

The Groundlight SDK is now installed and ready for use.

### Checking Groundlight SDK Version

To check if the Groundlight SDK is installed and to display its version, you can use the following Python one-liner:

```bash
python -c "import groundlight; print(groundlight.__version__)"
```

or the groundlight command line tool that comes with the SDK:

```bash
groundlight --help
```
### Upgrading Groundlight SDK

If you need to upgrade the Groundlight SDK to the latest version, use the following pip command:

```bash
pip install --upgrade groundlight
```

Or, if you're using `pip3`:

```bash
pip3 install --upgrade groundlight
```

After upgrading, you can use the Python one-liner mentioned in the "Checking Groundlight SDK Version" section to verify that the latest version is now installed.

## Getting the right Python Version

To check your installed Python version, open a terminal and run:

```bash
python --version
```

<<<<<<< HEAD
If you see a version number starting with "3.9" or higher (e.g., "3.9.7" or "3.12.3"), you're good to go. If not, you might need to upgrade Python on your system.
=======
If you see a version number starting with "3.9" or higher (e.g., "3.9.5" or "3.9.0"), you're good to go. If not, you might need to upgrade Python on your system.
>>>>>>> 5e9da704

### Upgrading Python on MacOS

Download the latest Python installer from the [official Python website](https://www.python.org/downloads/mac-osx/) and run it, or use [Homebrew](https://brew.sh/) to install Python:

  ```bash
  brew install python
  ```

After upgrading, verify the Python version by running `python --version` or `python3 --version`, as described earlier.

## Ready to go!

You're now ready to start using the Groundlight SDK in your projects. For more information on using the SDK, refer to the [API Tokens](../getting-started/5-api-tokens.md) documentation and the [Building Applications Guide](../guide/).<|MERGE_RESOLUTION|>--- conflicted
+++ resolved
@@ -66,11 +66,7 @@
 python --version
 ```
 
-<<<<<<< HEAD
 If you see a version number starting with "3.9" or higher (e.g., "3.9.7" or "3.12.3"), you're good to go. If not, you might need to upgrade Python on your system.
-=======
-If you see a version number starting with "3.9" or higher (e.g., "3.9.5" or "3.9.0"), you're good to go. If not, you might need to upgrade Python on your system.
->>>>>>> 5e9da704
 
 ### Upgrading Python on MacOS
 
