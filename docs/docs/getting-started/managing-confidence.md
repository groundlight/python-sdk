# Confidence Levels

Groundlight gives you a simple way to control the trade-off of latency against accuracy. The longer you can wait for an answer to your image query, the better accuracy you can get. In particular, if the ML models are unsure of the best response, they will escalate the image query to more intensive analysis with more complex models and real-time human monitors as needed. Your code can easily wait for this delayed response. Either way, these new results are automatically trained into your models so your next queries will get better results faster.

The desired confidence level is set as the escalation threshold on your detector. This determines what is the minimum confidence score for the ML system to provide before the image query is escalated.

For example, say you want to set your desired confidence level to 0.95, but that you're willing to wait up to 60 seconds to get a confident response.

<!-- TODO: turn on `confidence` parameter, and re-enable tests! -->

```python notest
from groundlight import Groundlight
from PIL import Image
import requests

gl = Groundlight()
image = Image.open(
    requests.get("https://www.photos-public-domain.com/wp-content/uploads/2010/11/over_flowing_garbage_can.jpg", stream=True).raw
)

# highlight-start
d = gl.get_or_create_detector(name="trash", query="Is the trash can full?", confidence=0.95)

# This will wait until either 60 seconds have passed or the confidence reaches 0.95
image_query = gl.submit_image_query(detector=d, image=jpeg_img, wait=60)
# highlight-end

print(f"The answer is {image_query.result}")
```

<<<<<<< HEAD
=======
:::tip

Tuning confidence lets you balance accuracy against latency.
Higher confidence will get higher accuracy, but will generally require longer latency.

:::

>>>>>>> 8955c603
Or if you want to run as fast as possible, set `wait=0`. This way you will only get the ML results, without waiting for escalation. Image queries which are below the desired confidence level still be escalated for further analysis, and the results are incorporated as training data to improve your ML model, but your code will not wait for that to happen.

```python notest continuation
image_query = gl.submit_image_query(detector=d, image=jpeg_img, wait=0)
```

If the returned result was generated from an ML model, you can see the confidence score returned for the image query:

```python notest continuation
print(f"The confidence is {image_query.result.confidence}")
```<|MERGE_RESOLUTION|>--- conflicted
+++ resolved
@@ -28,8 +28,6 @@
 print(f"The answer is {image_query.result}")
 ```
 
-<<<<<<< HEAD
-=======
 :::tip
 
 Tuning confidence lets you balance accuracy against latency.
@@ -37,7 +35,6 @@
 
 :::
 
->>>>>>> 8955c603
 Or if you want to run as fast as possible, set `wait=0`. This way you will only get the ML results, without waiting for escalation. Image queries which are below the desired confidence level still be escalated for further analysis, and the results are incorporated as training data to improve your ML model, but your code will not wait for that to happen.
 
 ```python notest continuation
