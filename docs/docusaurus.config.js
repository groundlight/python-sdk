// @ts-check
// Note: type annotations allow type checking and IDEs autocompletion

// Options: https://github.com/FormidableLabs/prism-react-renderer/tree/master/src/themes
const lightCodeTheme = require("prism-react-renderer/themes/github");
const darkCodeTheme = require("prism-react-renderer/themes/vsDark");

/** @type {import('@docusaurus/types').Config} */
const config = {
  title: "Groundlight",
  tagline: "Computer Vision powered by Natural Language",
  favicon: "img/favicon.ico",

  // Set the production url of your site here
  url: "https://www.groundlight.ai",
  // Set the /<baseUrl>/ pathname under which your site is served
  // For GitHub pages deployment, it is often '/<projectName>/'
  baseUrl: "/python-sdk/",

  // GitHub pages deployment config.
  // If you aren't using GitHub pages, you don't need these.
  organizationName: "groundlight", // Usually your GitHub org/user name.
  projectName: "python-sdk", // Usually your repo name.
  deploymentBranch: "gh-pages", // Branch that GitHub pages will deploy from.
  trailingSlash: false,

  onBrokenLinks: "throw",
  onBrokenMarkdownLinks: "warn",

  // Even if you don't use internalization, you can use this field to set useful
  // metadata like html lang. For example, if your site is Chinese, you may want
  // to replace "en" with "zh-Hans".
  i18n: {
    defaultLocale: "en",
    locales: ["en"],
  },

  presets: [
    [
      "classic",
      /** @type {import('@docusaurus/preset-classic').Options} */
      ({
        docs: {
          sidebarPath: require.resolve("./sidebars.js"),
          editUrl:
<<<<<<< HEAD
            "https://github.com/facebook/docusaurus/tree/main/packages/create-docusaurus/templates/shared/",
=======
            // Remove this to remove the "edit this page" links.
            "https://github.com/groundlight/python-sdk/tree/main/docs/",
          // the first "docs" is the branch
          // the second "docs" is the subdir within the repo
          // there will be a third one for real URLs.  :)
>>>>>>> 8955c603
        },
        theme: {
          customCss: require.resolve("./src/css/custom.css"),
        },
      }),
    ],
  ],

  themeConfig:
    /** @type {import('@docusaurus/preset-classic').ThemeConfig} */
    ({
      // Replace with your project's social card
      image: "img/docusaurus-social-card.jpg",
      navbar: {
        title: "Groundlight",
        logo: {
          alt: "Groundlight Logo",
          src: "img/favicon-32x32.png",
        },
        items: [
          {
            type: "docSidebar",
            sidebarId: "tutorialSidebar",
            position: "left",
            label: "Docs",
          },
<<<<<<< HEAD
=======
          { to: "/docs/category/building-applications", label: "Applications", position: "left" },
>>>>>>> 8955c603
          {
            href: "https://github.com/groundlight/python-sdk",
            label: "GitHub",
            position: "right",
          },
        ],
      },
      footer: {
        style: "dark",
        links: [
          {
            title: "Documentation",
            items: [
              {
                label: "Getting Started",
                to: "/docs/getting-started",
              },
              {
                label: "Building Applications",
                to: "/docs/category/building-applications",
              },
              {
                label: "Installation",
                to: "/docs/category/installation",
              },
            ],
          },
          {
            title: "Company",
            items: [
              {
                label: "About",
                href: "https://www.groundlight.ai/",
              },
              {
                label: "Team",
                href: "https://www.groundlight.ai/team",
              },
              {
                label: "Careers",
                href: "https://www.groundlight.ai/careers",
              },
              {
                label: "Sign In",
                href: "https://app.groundlight.ai/",
              },
            ],
          },
          {
            title: "Code",
            items: [
              {
<<<<<<< HEAD
                label: "GitHub",
                href: "https://github.com/groundlight/python-sdk",
=======
                label: "Github",
                href: "https://github.com/groundlight/",
              },
              {
                label: "Python SDK",
                href: "https://pypi.org/project/groundlight/",
              },
              {
                label: "Video streaming",
                href: "https://github.com/groundlight/stream",
              },
              {
                label: "Arduino",
                href: "https://github.com/groundlight/esp32cam",
>>>>>>> 8955c603
              },
            ],
          },
        ],
        copyright: `Copyright © ${new Date().getFullYear()} Groundlight AI.`,
      },
      prism: {
        theme: lightCodeTheme,
        darkTheme: darkCodeTheme,
      },
    }),
};

module.exports = config;<|MERGE_RESOLUTION|>--- conflicted
+++ resolved
@@ -43,15 +43,11 @@
         docs: {
           sidebarPath: require.resolve("./sidebars.js"),
           editUrl:
-<<<<<<< HEAD
-            "https://github.com/facebook/docusaurus/tree/main/packages/create-docusaurus/templates/shared/",
-=======
             // Remove this to remove the "edit this page" links.
             "https://github.com/groundlight/python-sdk/tree/main/docs/",
           // the first "docs" is the branch
           // the second "docs" is the subdir within the repo
           // there will be a third one for real URLs.  :)
->>>>>>> 8955c603
         },
         theme: {
           customCss: require.resolve("./src/css/custom.css"),
@@ -78,10 +74,11 @@
             position: "left",
             label: "Docs",
           },
-<<<<<<< HEAD
-=======
-          { to: "/docs/category/building-applications", label: "Applications", position: "left" },
->>>>>>> 8955c603
+          {
+            to: "/docs/category/building-applications",
+            label: "Applications",
+            position: "left",
+          },
           {
             href: "https://github.com/groundlight/python-sdk",
             label: "GitHub",
@@ -134,10 +131,6 @@
             title: "Code",
             items: [
               {
-<<<<<<< HEAD
-                label: "GitHub",
-                href: "https://github.com/groundlight/python-sdk",
-=======
                 label: "Github",
                 href: "https://github.com/groundlight/",
               },
@@ -152,7 +145,6 @@
               {
                 label: "Arduino",
                 href: "https://github.com/groundlight/esp32cam",
->>>>>>> 8955c603
               },
             ],
           },
