openapi: 3.0.3
info:
  title: Groundlight API
  version: 0.18.2
  description: Groundlight makes it simple to understand images. You can easily create
    computer vision detectors just by describing what you want to know using natural
    language.
  contact:
    name: support@groundlight.ai
    email: support@groundlight.ai
paths:
  /v1/actions/detector/{detector_id}/rules:
    get:
      operationId: List detector rules
      description: List all rules for a detector
      parameters:
      - in: path
        name: detector_id
        schema:
          type: string
        required: true
      tags:
      - actions
      security:
      - ApiToken: []
      responses:
        '200':
          content:
            application/json:
              schema:
                $ref: '#/components/schemas/PaginatedRuleList'
          description: ''
    post:
      operationId: Create rule
      description: Create a new rule for a detector
      parameters:
      - in: path
        name: detector_id
        schema:
          type: string
        required: true
      tags:
      - actions
      requestBody:
        content:
          application/json:
            schema:
              $ref: '#/components/schemas/RuleRequest'
          application/x-www-form-urlencoded:
            schema:
              $ref: '#/components/schemas/RuleRequest'
          multipart/form-data:
            schema:
              $ref: '#/components/schemas/RuleRequest'
        required: true
      security:
      - ApiToken: []
      responses:
        '201':
          content:
            application/json:
              schema:
                $ref: '#/components/schemas/Rule'
          description: ''
  /v1/actions/rules:
    get:
      operationId: List rules
      description: Lists all rules over all detectors owned by the requester.
      parameters:
      - name: page
        required: false
        in: query
        description: A page number within the paginated result set.
        schema:
          type: integer
      - name: page_size
        required: false
        in: query
        description: Number of results to return per page.
        schema:
          type: integer
      tags:
      - actions
      security:
      - ApiToken: []
      responses:
        '200':
          content:
            application/json:
              schema:
                $ref: '#/components/schemas/PaginatedRuleList'
          description: ''
  /v1/actions/rules/{id}:
    get:
      operationId: Get rule
      description: Retrieve a rule
      parameters:
      - in: path
        name: id
        schema:
          type: integer
        required: true
      tags:
      - actions
      security:
      - ApiToken: []
      responses:
        '200':
          content:
            application/json:
              schema:
                $ref: '#/components/schemas/Rule'
          description: ''
    delete:
      operationId: Delete rule
      description: Delete a rule
      parameters:
      - in: path
        name: id
        schema:
          type: integer
        required: true
      tags:
      - actions
      security:
      - ApiToken: []
      responses:
        '204':
          description: No response body
  /v1/detector-groups:
    get:
      operationId: Get Detector Groups
      description: List all detector groups
      tags:
      - detector-groups
      security:
      - ApiToken: []
      responses:
        '200':
          content:
            application/json:
              schema:
                type: array
                items:
                  $ref: '#/components/schemas/DetectorGroup'
          description: ''
    post:
      operationId: Create Detector Group
      description: |-
        Create a new detector group

        POST data:
          Required:
            - name (str) - name of the predictor set
      tags:
      - detector-groups
      requestBody:
        content:
          application/json:
            schema:
              $ref: '#/components/schemas/DetectorGroupRequest'
          application/x-www-form-urlencoded:
            schema:
              $ref: '#/components/schemas/DetectorGroupRequest'
          multipart/form-data:
            schema:
              $ref: '#/components/schemas/DetectorGroupRequest'
        required: true
      security:
      - ApiToken: []
      responses:
        '201':
          content:
            application/json:
              schema:
                $ref: '#/components/schemas/DetectorGroup'
          description: ''
  /v1/detector-reset/{id}:
    delete:
      operationId: Reset detector
      description: Deletes all image queries on the detector
      parameters:
      - in: path
        name: id
        schema:
          type: string
        required: true
      tags:
      - detector-reset
      security:
      - ApiToken: []
      responses:
        '204':
          description: No response body
  /v1/detectors:
    get:
      operationId: List detectors
      description: Retrieve a list of detectors.
      parameters:
      - in: query
        name: page
        schema:
          type: integer
        description: A page number within the paginated result set.
      - in: query
        name: page_size
        schema:
          type: integer
        description: Number of items to return per page.
      tags:
      - detectors
      security:
      - ApiToken: []
      responses:
        '200':
          content:
            application/json:
              schema:
                $ref: '#/components/schemas/PaginatedDetectorList'
          description: ''
    post:
      operationId: Create detector
      description: Create a new detector.
      tags:
      - detectors
      requestBody:
        content:
          application/json:
            schema:
              $ref: '#/components/schemas/DetectorCreationInputRequest'
        required: true
      security:
      - ApiToken: []
      responses:
        '201':
          content:
            application/json:
              schema:
                $ref: '#/components/schemas/Detector'
          description: ''
  /v1/detectors/{id}:
    get:
      operationId: Get detector
      description: Retrieve a detector by its ID.
      parameters:
      - in: path
        name: id
        schema:
          type: string
        description: Choose a detector by its ID.
        required: true
      tags:
      - detectors
      security:
      - ApiToken: []
      responses:
        '200':
          content:
            application/json:
              schema:
                $ref: '#/components/schemas/Detector'
          description: ''
    patch:
      operationId: Update detector
      description: Update a detector
      parameters:
      - in: path
        name: id
        schema:
          type: string
        required: true
      tags:
      - detectors
      requestBody:
        content:
          application/json:
            schema:
              $ref: '#/components/schemas/PatchedDetectorRequest'
          application/x-www-form-urlencoded:
            schema:
              $ref: '#/components/schemas/PatchedDetectorRequest'
          multipart/form-data:
            schema:
              $ref: '#/components/schemas/PatchedDetectorRequest'
      security:
      - ApiToken: []
      responses:
        '200':
          content:
            application/json:
              schema:
                $ref: '#/components/schemas/Detector'
          description: ''
    delete:
      operationId: Delete detector
      description: Delete a detector by its ID.
      parameters:
      - in: path
        name: id
        schema:
          type: string
        description: Choose a detector by its ID.
        required: true
      tags:
      - detectors
      security:
      - ApiToken: []
      responses:
        '204':
          description: No response body
  /v1/image-queries:
    get:
      operationId: List image queries
      description: Retrieve a list of image-queries.
      parameters:
      - in: query
        name: page
        schema:
          type: integer
        description: A page number within the paginated result set.
      - in: query
        name: page_size
        schema:
          type: integer
        description: Number of items to return per page.
      tags:
      - image-queries
      security:
      - ApiToken: []
      responses:
        '200':
          content:
            application/json:
              schema:
                $ref: '#/components/schemas/PaginatedImageQueryList'
          description: ''
    post:
      operationId: Submit image query
      description: |2

        Submit an image query against a detector.

        You must use `"Content-Type: image/jpeg"` or similar (image/png, image/webp, etc) for the image data. For example:
        ```Bash
        $ curl https://api.groundlight.ai/device-api/v1/image-queries?detector_id=det_abc123 \
            --header "Content-Type: image/jpeg" \
            --data-binary @path/to/filename.jpeg
        ```
      parameters:
      - in: query
        name: detector_id
        schema:
          type: string
        description: Choose a detector by its ID.
        required: true
      - in: query
        name: human_review
        schema:
          type: string
        description: |-
          If set to `DEFAULT`, use the regular escalation logic (i.e., send the image query for human review if the ML model is not confident).
          If set to `ALWAYS`, always send the image query for human review even if the ML model is confident.
          If set to `NEVER`, never send the image query for human review even if the ML model is not confident.
      - in: query
        name: image_query_id
        schema:
          type: string
        description: The ID to assign to the created image query.
      - in: query
        name: inspection_id
        schema:
          type: string
        description: Associate the image query with an inspection.
      - in: query
        name: metadata
        schema:
          type: string
        description: A dictionary of custom key/value metadata to associate with the
          image query (limited to 1KB).
      - in: query
        name: patience_time
        schema:
          type: number
          format: float
        description: How long to wait for a confident response.
      - in: query
        name: want_async
        schema:
          type: string
        description: If "true" then submitting an image query returns immediately
          without a result. The result will be computed asynchronously and can be
          retrieved later.
      tags:
      - image-queries
      requestBody:
        content:
          image/jpeg:
            schema:
              type: string
              format: binary
          image/jpg:
            schema:
              type: string
              format: binary
          image/png:
            schema:
              type: string
              format: binary
          image/gif:
            schema:
              type: string
              format: binary
          image/webp:
            schema:
              type: string
              format: binary
          image/bmp:
            schema:
              type: string
              format: binary
          image/x-icon:
            schema:
              type: string
              format: binary
      security:
      - ApiToken: []
      responses:
        '201':
          content:
            application/json:
              schema:
                $ref: '#/components/schemas/ImageQuery'
          description: ''
  /v1/image-queries/{id}:
    get:
      operationId: Get image query
      description: Retrieve an image-query by its ID.
      parameters:
      - in: path
        name: id
        schema:
          type: string
        description: Choose an image query by its ID.
        required: true
      tags:
      - image-queries
      security:
      - ApiToken: []
      responses:
        '200':
          content:
            application/json:
              schema:
                $ref: '#/components/schemas/ImageQuery'
          description: ''
  /v1/image-queries/{id}/image:
    get:
      operationId: Get image
      description: Retrieve an image by its ID.
      parameters:
      - in: path
        name: id
        schema:
          type: string
        description: Retrieve the image associated with the image query ID.
        required: true
      tags:
      - image-queries
      security:
      - ApiToken: []
      responses:
        '200':
          content:
            image/jpeg:
              schema:
                type: string
                format: binary
          description: ''
  /v1/labels:
    post:
      operationId: create label
      description: |-
        Create a new LabelValue and attach it to an image query. This will trigger
        asynchronous fine-tuner model training.
      tags:
      - labels
      requestBody:
        content:
          application/json:
            schema:
              $ref: '#/components/schemas/LabelValueRequest'
          application/x-www-form-urlencoded:
            schema:
              $ref: '#/components/schemas/LabelValueRequest'
          multipart/form-data:
            schema:
              $ref: '#/components/schemas/LabelValueRequest'
        required: true
      security:
      - ApiToken: []
      responses:
        '201':
          content:
            application/json:
              schema:
                $ref: '#/components/schemas/LabelValue'
          description: ''
  /v1/me:
    get:
      operationId: Who am I
      description: Retrieve the current user.
      tags:
      - user
      security:
      - ApiToken: []
      responses:
        '200':
          content:
            application/json:
              schema:
                type: object
                properties:
                  username:
                    type: string
                    description: The user's username
          description: ''
  /v1/notes:
    get:
      operationId: get notes
      description: Get all the notes from a given detector and return the answer in
        lists, one for each note_category
      parameters:
      - in: query
        name: detector_id
        schema:
          type: string
        description: the detector whose notes to retrieve
        required: true
      tags:
      - notes
      security:
      - ApiToken: []
      responses:
        '200':
          content:
            application/json:
              schema:
                $ref: '#/components/schemas/AllNotes'
          description: ''
    post:
      operationId: Create note
      description: Create a new note
      parameters:
      - in: query
        name: detector_id
        schema:
          type: string
        description: the detector to associate the new note with
        required: true
      tags:
      - notes
      requestBody:
        content:
          application/json:
            schema:
              $ref: '#/components/schemas/NoteRequest'
          application/x-www-form-urlencoded:
            schema:
              $ref: '#/components/schemas/NoteRequest'
          multipart/form-data:
            schema:
              $ref: '#/components/schemas/NoteRequest'
        required: true
      security:
      - ApiToken: []
      responses:
        '204':
          description: No response body
components:
  schemas:
    AllNotes:
      type: object
      description: |-
        Serializes all notes for a given detector, grouped by type as listed in UserProfile.NoteCategoryChoices
        The fields must match whats in USERPROFILE.NoteCategoryChoices
      properties:
        CUSTOMER:
          type: array
          items:
            $ref: '#/components/schemas/Note'
        GL:
          type: array
          items:
            $ref: '#/components/schemas/Note'
      required:
      - CUSTOMER
      - GL
    AnnotationsRequestedEnum:
      enum:
      - BINARY_CLASSIFICATION
      - BOUNDING_BOXES
      type: string
      description: |-
        * `BINARY_CLASSIFICATION` - Binary Classification
        * `BOUNDING_BOXES` - Bounding Boxes
    BBoxGeometry:
      type: object
      description: Mixin for serializers to handle data in the StrictBaseModel format
      properties:
        left:
          type: number
          format: double
        top:
          type: number
          format: double
        right:
          type: number
          format: double
        bottom:
          type: number
          format: double
        x:
          type: number
          format: double
          readOnly: true
        y:
          type: number
          format: double
          readOnly: true
      required:
      - bottom
      - left
      - right
      - top
      - x
      - y
    BBoxGeometryRequest:
      type: object
      description: Mixin for serializers to handle data in the StrictBaseModel format
      properties:
        left:
          type: number
          format: double
        top:
          type: number
          format: double
        right:
          type: number
          format: double
        bottom:
          type: number
          format: double
      required:
      - bottom
      - left
      - right
      - top
    BlankEnum:
<<<<<<< HEAD
      enum:
      - ''
    ChannelEnum:
=======
>>>>>>> 735f9f66
      enum:
      - ''
    Condition:
      type: object
      properties:
        verb:
          $ref: '#/components/schemas/VerbEnum'
        parameters:
          type: object
          additionalProperties: {}
      required:
      - parameters
      - verb
    ConditionRequest:
      type: object
      properties:
        verb:
          $ref: '#/components/schemas/VerbEnum'
        parameters:
          type: object
          additionalProperties: {}
      required:
      - parameters
      - verb
    Detector:
      type: object
      description: Spec for serializing a detector object in the public API.
      properties:
        id:
          type: string
          readOnly: true
          description: A unique ID for this object.
        type:
          allOf:
          - $ref: '#/components/schemas/DetectorTypeEnum'
          readOnly: true
          description: The type of this object.
        created_at:
          type: string
          format: date-time
          readOnly: true
          description: When this detector was created.
        name:
          type: string
          description: A short, descriptive name for the detector.
          maxLength: 200
        query:
          type: string
          description: A question about the image.
          readOnly: true
        group_name:
          type: string
          readOnly: true
          description: Which group should this detector be part of?
        confidence_threshold:
          type: number
          format: double
          maximum: 1.0
          minimum: 0.0
          default: 0.9
          description: If the detector's prediction is below this confidence threshold,
            send the image query for human review.
        patience_time:
          type: number
          format: double
          maximum: 3600
          minimum: 0
          default: 30.0
          description: How long Groundlight will attempt to generate a confident prediction
        metadata:
          type: object
          additionalProperties: {}
          nullable: true
          readOnly: true
          description: Metadata about the detector.
        mode:
          allOf:
          - $ref: '#/components/schemas/ModeEnum'
          readOnly: true
        mode_configuration:
          type: object
          additionalProperties: {}
          nullable: true
          readOnly: true
        status:
          oneOf:
          - $ref: '#/components/schemas/StatusEnum'
          - $ref: '#/components/schemas/BlankEnum'
        escalation_type:
          allOf:
          - $ref: '#/components/schemas/EscalationTypeEnum'
          description: |-
            Category that define internal proccess for labeling image queries

            * `STANDARD` - STANDARD
            * `NO_HUMAN_LABELING` - NO_HUMAN_LABELING
      required:
      - created_at
      - group_name
      - id
      - metadata
      - mode
      - mode_configuration
      - name
      - query
      - type
      x-internal: true
    DetectorCreationInputRequest:
      type: object
      description: Helper serializer for validating POST /detectors input.
      properties:
        name:
          type: string
          minLength: 1
          description: A short, descriptive name for the detector.
          maxLength: 200
        query:
          type: string
          minLength: 1
          description: A question about the image.
          maxLength: 300
        group_name:
          type: string
          minLength: 1
          description: Which group should this detector be part of?
          maxLength: 100
        confidence_threshold:
          type: number
          format: double
          maximum: 1.0
          minimum: 0.0
          default: 0.9
          description: If the detector's prediction is below this confidence threshold,
            send the image query for human review.
        patience_time:
          type: number
          format: double
          maximum: 3600
          minimum: 0
          default: 30.0
          description: How long Groundlight will attempt to generate a confident prediction
        pipeline_config:
          type: string
          nullable: true
          description: (Advanced usage) Configuration needed to instantiate a prediction
            pipeline.
          maxLength: 100
        metadata:
          type: string
          minLength: 1
          description: Base64-encoded metadata for the detector. This should be a
            JSON object with string keys. The size after encoding should not exceed
            1362 bytes, corresponding to 1KiB before encoding.
          maxLength: 1362
        mode:
          allOf:
          - $ref: '#/components/schemas/ModeEnum'
          default: BINARY
          description: |-
            Mode in which this detector will work.

            * `BINARY` - BINARY
            * `COUNT` - COUNT
            * `MULTI_CLASS` - MULTI_CLASS
        mode_configuration:
          oneOf:
          - $ref: '#/components/schemas/CountModeConfiguration'
          - $ref: '#/components/schemas/MultiClassModeConfiguration'
          nullable: true
      required:
      - name
      - query
      x-internal: true
    DetectorGroup:
      type: object
      properties:
        id:
          type: string
          readOnly: true
        name:
          type: string
          maxLength: 100
      required:
      - id
      - name
    DetectorGroupRequest:
      type: object
      properties:
        name:
          type: string
          minLength: 1
          maxLength: 100
      required:
      - name
    DetectorTypeEnum:
      enum:
      - detector
      type: string
    EscalationTypeEnum:
      enum:
      - STANDARD
      - NO_HUMAN_LABELING
      type: string
      description: |-
        * `STANDARD` - STANDARD
        * `NO_HUMAN_LABELING` - NO_HUMAN_LABELING
    ImageQuery:
      type: object
      description: Spec for serializing a image-query object in the public API.
      properties:
        metadata:
          type: object
          additionalProperties: {}
          nullable: true
          readOnly: true
          description: Metadata about the image query.
        id:
          type: string
          readOnly: true
          description: A unique ID for this object.
        type:
          allOf:
          - $ref: '#/components/schemas/ImageQueryTypeEnum'
          readOnly: true
          description: The type of this object.
        created_at:
          type: string
          format: date-time
          readOnly: true
          description: When was this detector created?
        query:
          type: string
          readOnly: true
          description: A question about the image.
        detector_id:
          type: string
          readOnly: true
          description: Which detector was used on this image query?
        result_type:
          allOf:
          - $ref: '#/components/schemas/ResultTypeEnum'
          readOnly: true
          description: What type of result are we returning?
        result:
          oneOf:
          - $ref: '#/components/schemas/BinaryClassificationResult'
          - $ref: '#/components/schemas/CountingResult'
          - $ref: '#/components/schemas/MultiClassificationResult'
          nullable: true
        patience_time:
          type: number
          format: double
          readOnly: true
          description: How long to wait for a confident response.
        confidence_threshold:
          type: number
          format: double
          readOnly: true
          description: Min confidence needed to accept the response of the image query.
        rois:
          type: array
          items:
            $ref: '#/components/schemas/ROI'
          readOnly: true
          nullable: true
          description: An array of regions of interest (bounding boxes) collected
            on image
        text:
          type: string
          nullable: true
          readOnly: true
          description: A text field on image query.
      required:
      - confidence_threshold
      - created_at
      - detector_id
      - id
      - metadata
      - patience_time
      - query
      - result
      - result_type
      - rois
      - text
      - type
      x-internal: true
    ImageQueryTypeEnum:
      enum:
      - image_query
      type: string
    LabelValue:
      type: object
      properties:
        confidence:
          type: number
          format: double
          nullable: true
          readOnly: true
        class_name:
          type: string
          nullable: true
          description: Return a human-readable class name for this label (e.g. YES/NO)
          readOnly: true
        rois:
          type: array
          items:
            $ref: '#/components/schemas/ROI'
          nullable: true
        annotations_requested:
          type: array
          items:
            allOf:
            - $ref: '#/components/schemas/AnnotationsRequestedEnum'
            description: |-
              The type of annotation requested

              * `BINARY_CLASSIFICATION` - Binary Classification
              * `BOUNDING_BOXES` - Bounding Boxes
          readOnly: true
        created_at:
          type: string
          format: date-time
          readOnly: true
        detector_id:
          type: integer
          nullable: true
          readOnly: true
        source:
          allOf:
          - $ref: '#/components/schemas/SourceEnum'
          readOnly: true
        text:
          type: string
          readOnly: true
          nullable: true
          description: Text annotations
      required:
      - annotations_requested
      - class_name
      - confidence
      - created_at
      - detector_id
      - source
      - text
    LabelValueRequest:
      type: object
      properties:
        label:
          type: string
          writeOnly: true
          minLength: 1
        image_query_id:
          type: string
          writeOnly: true
          minLength: 1
        rois:
          type: array
          items:
            $ref: '#/components/schemas/ROIRequest'
          nullable: true
      required:
      - image_query_id
      - label
    ModeEnum:
      enum:
      - BINARY
      - COUNT
      - MULTI_CLASS
      type: string
    Note:
      type: object
      properties:
        detector_id:
          type: string
          readOnly: true
        content:
          type: string
          description: Text content of the note.
      required:
      - content
      - detector_id
    NoteRequest:
      type: object
      properties:
        content:
          type: string
          minLength: 1
          description: Text content of the note.
        image:
          type: string
          format: binary
          writeOnly: true
          nullable: true
      required:
      - content
    PaginatedDetectorList:
      type: object
      required:
      - count
      - results
      properties:
        count:
          type: integer
          example: 123
        next:
          type: string
          nullable: true
          format: uri
          example: http://api.example.org/accounts/?page=4
        previous:
          type: string
          nullable: true
          format: uri
          example: http://api.example.org/accounts/?page=2
        results:
          type: array
          items:
            $ref: '#/components/schemas/Detector'
    PaginatedImageQueryList:
      type: object
      required:
      - count
      - results
      properties:
        count:
          type: integer
          example: 123
        next:
          type: string
          nullable: true
          format: uri
          example: http://api.example.org/accounts/?page=4
        previous:
          type: string
          nullable: true
          format: uri
          example: http://api.example.org/accounts/?page=2
        results:
          type: array
          items:
            $ref: '#/components/schemas/ImageQuery'
    PaginatedRuleList:
      type: object
      required:
      - count
      - results
      properties:
        count:
          type: integer
          example: 123
        next:
          type: string
          nullable: true
          format: uri
          example: http://api.example.org/accounts/?page=4
        previous:
          type: string
          nullable: true
          format: uri
          example: http://api.example.org/accounts/?page=2
        results:
          type: array
          items:
            $ref: '#/components/schemas/Rule'
    PatchedDetectorRequest:
      type: object
      description: Spec for serializing a detector object in the public API.
      properties:
        name:
          type: string
          minLength: 1
          description: A short, descriptive name for the detector.
          maxLength: 200
        confidence_threshold:
          type: number
          format: double
          maximum: 1.0
          minimum: 0.0
          default: 0.9
          description: If the detector's prediction is below this confidence threshold,
            send the image query for human review.
        patience_time:
          type: number
          format: double
          maximum: 3600
          minimum: 0
          default: 30.0
          description: How long Groundlight will attempt to generate a confident prediction
        status:
          oneOf:
          - $ref: '#/components/schemas/StatusEnum'
          - $ref: '#/components/schemas/BlankEnum'
        escalation_type:
          allOf:
          - $ref: '#/components/schemas/EscalationTypeEnum'
          description: |-
            Category that define internal proccess for labeling image queries

            * `STANDARD` - STANDARD
            * `NO_HUMAN_LABELING` - NO_HUMAN_LABELING
      x-internal: true
    ROI:
      type: object
      description: Mixin for serializers to handle data in the StrictBaseModel format
      properties:
        label:
          type: string
          description: The label of the bounding box.
        score:
          type: number
          format: double
          readOnly: true
          description: The confidence of the bounding box.
        geometry:
          $ref: '#/components/schemas/BBoxGeometry'
      required:
      - geometry
      - label
      - score
    ROIRequest:
      type: object
      description: Mixin for serializers to handle data in the StrictBaseModel format
      properties:
        label:
          type: string
          minLength: 1
          description: The label of the bounding box.
        geometry:
          $ref: '#/components/schemas/BBoxGeometryRequest'
      required:
      - geometry
      - label
    ResultTypeEnum:
      enum:
      - binary_classification
      - counting
      - multi_classification
      type: string
    Rule:
      type: object
      properties:
        id:
          type: integer
          readOnly: true
        detector_id:
          type: string
          readOnly: true
        detector_name:
          type: string
          readOnly: true
        name:
          type: string
          maxLength: 44
        enabled:
          type: boolean
          default: true
        snooze_time_enabled:
          type: boolean
          default: false
        snooze_time_value:
          type: integer
          minimum: 0
          default: 0
        snooze_time_unit:
          allOf:
          - $ref: '#/components/schemas/SnoozeTimeUnitEnum'
          default: DAYS
        human_review_required:
          type: boolean
          default: false
        condition:
          $ref: '#/components/schemas/Condition'
        action:
          oneOf:
          - $ref: '#/components/schemas/Action'
          - $ref: '#/components/schemas/ActionList'
      required:
      - action
      - condition
      - detector_id
      - detector_name
      - id
      - name
    RuleRequest:
      type: object
      properties:
        name:
          type: string
          minLength: 1
          maxLength: 44
        enabled:
          type: boolean
          default: true
        snooze_time_enabled:
          type: boolean
          default: false
        snooze_time_value:
          type: integer
          minimum: 0
          default: 0
        snooze_time_unit:
          allOf:
          - $ref: '#/components/schemas/SnoozeTimeUnitEnum'
          default: DAYS
        human_review_required:
          type: boolean
          default: false
        condition:
          $ref: '#/components/schemas/ConditionRequest'
        action:
          oneOf:
          - $ref: '#/components/schemas/Action'
          - $ref: '#/components/schemas/ActionList'
      required:
      - action
      - condition
      - name
    SnoozeTimeUnitEnum:
      enum:
      - DAYS
      - HOURS
      - MINUTES
      - SECONDS
      type: string
      description: |-
        * `DAYS` - DAYS
        * `HOURS` - HOURS
        * `MINUTES` - MINUTES
        * `SECONDS` - SECONDS
    SourceEnum:
      enum:
      - INITIAL_PLACEHOLDER
      - CLOUD
      - CUST
      - HUMAN_CLOUD_ENSEMBLE
      - ALG
      - ALG_REC
      - ALG_UNCLEAR
      type: string
      description: |-
        * `INITIAL_PLACEHOLDER` - InitialPlaceholder
        * `CLOUD` - HumanCloud
        * `CUST` - HumanCustomer
        * `HUMAN_CLOUD_ENSEMBLE` - HumanCloudEnsemble
        * `ALG` - Algorithm
        * `ALG_REC` - AlgorithmReconciled
        * `ALG_UNCLEAR` - AlgorithmUnclear
    StatusEnum:
      enum:
      - 'ON'
      - 'OFF'
      type: string
      description: |-
        * `ON` - ON
        * `OFF` - OFF
    VerbEnum:
      enum:
      - ANSWERED_CONSECUTIVELY
      - ANSWERED_WITHIN_TIME
      - CHANGED_TO
      - NO_CHANGE
      - NO_QUERIES
      type: string
      description: |-
        * `ANSWERED_CONSECUTIVELY` - ANSWERED_CONSECUTIVELY
        * `ANSWERED_WITHIN_TIME` - ANSWERED_WITHIN_TIME
        * `CHANGED_TO` - CHANGED_TO
        * `NO_CHANGE` - NO_CHANGE
        * `NO_QUERIES` - NO_QUERIES
    BinaryClassificationResult:
      type: object
      properties:
        confidence:
          type: number
          format: float
          minimum: 0.0
          maximum: 1.0
        source:
          type: string
          enum:
          - STILL_PROCESSING
          - CLOUD
          - USER
          - CLOUD_ENSEMBLE
          - ALGORITHM
        label:
          type: string
          enum:
          - 'YES'
          - 'NO'
          - UNCLEAR
      required:
      - label
    CountingResult:
      type: object
      properties:
        confidence:
          type: number
          format: float
          minimum: 0.0
          maximum: 1.0
        source:
          type: string
          enum:
          - STILL_PROCESSING
          - CLOUD
          - USER
          - CLOUD_ENSEMBLE
          - ALGORITHM
        count:
          type: integer
          minimum: null
          maximum: null
        greater_than_max:
          type: boolean
      required:
      - count
    MultiClassificationResult:
      type: object
      properties:
        confidence:
          type: number
          format: float
          minimum: 0.0
          maximum: 1.0
        source:
          type: string
          enum:
          - STILL_PROCESSING
          - CLOUD
          - USER
          - CLOUD_ENSEMBLE
          - ALGORITHM
        label:
          type: string
      required:
      - label
    CountModeConfiguration:
      type: object
      properties:
        max_count:
          type: integer
          minimum: 1
          maximum: 50
      required: []
    MultiClassModeConfiguration:
      type: object
      properties:
        class_names:
          type: array
          items:
            type: string
        num_classes:
          type: integer
          minimum: null
          maximum: null
      required:
      - class_names
    ChannelEnum:
      type: string
      enum:
      - TEXT
      - EMAIL
    Action:
      type: object
      properties:
        channel:
          $ref: '#/components/schemas/ChannelEnum'
        recipient:
          type: string
        include_image:
          type: boolean
      required:
      - channel
      - recipient
      - include_image
    ActionList:
      type: array
      items:
        $ref: '#/components/schemas/Action'
  securitySchemes:
    ApiToken:
      name: x-api-token
      type: apiKey
      in: header
servers:
- url: https://api.groundlight.ai/device-api
  description: Prod
- url: https://api.integ.groundlight.ai/device-api
  description: Integ
- url: https://device.positronix.ai/device-api
  description: Device Prod
- url: https://device.integ.positronix.ai/device-api
  description: Device Integ<|MERGE_RESOLUTION|>--- conflicted
+++ resolved
@@ -656,12 +656,6 @@
       - right
       - top
     BlankEnum:
-<<<<<<< HEAD
-      enum:
-      - ''
-    ChannelEnum:
-=======
->>>>>>> 735f9f66
       enum:
       - ''
     Condition:
