--- conflicted
+++ resolved
@@ -368,7 +368,6 @@
       responses:
         '204':
           description: No response body
-<<<<<<< HEAD
   /v1/detectors/{id}/evaluation:
     get:
       operationId: get detector evaluation
@@ -422,8 +421,6 @@
                         additionalProperties: true
                     nullable: true
           description: ''
-=======
->>>>>>> 8755f41d
   /v1/edge/fetch-model-urls/{detector_id}/:
     get:
       operationId: Get Model URLs
