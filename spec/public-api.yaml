openapi: 3.0.3
info:
  title: Groundlight API
  version: 0.6.0
  description: Easy Computer Vision powered by Natural Language
  contact:
    name: Questions?
    email: support@groundlight.ai
paths:
  /me:
    get:
      operationId: Who am I
      description: Retrieve the current user.
      tags:
        - user
      security:
        - ApiToken: []
      responses:
        "200":
          content:
            application/json:
              schema:
                $ref: "#/components/schemas/User"
          description: ""
<<<<<<< HEAD
  /v1/actions/detector/{id}/rules:
    # TODO: leaving the GET endpoint out, to be consistent with detectors we probably want to paginate, but we'd need a backend change
=======
  /v1/actions/rules:
    get:
      operationId: List rules
      description: Retrieve a list of rules.
      parameters:
        - name: page
          required: false
          in: query
          description: A page number within the paginated result set.
          schema:
            type: integer
        - name: page_size
          required: false
          in: query
          description: Number of results to return per page.
          schema:
            type: integer
      tags:
        - rules
      security:
        - ApiToken: []
      responses:
        "200":
          content:
            application/json:
              schema:
                $ref: "#/components/schemas/PaginatedRuleList"
          description: ""
  /v1/actions/rules/{id}:
    get:
      operationId: Get rule
      description: Retrieve a rule
      parameters:
        - in: path
          name: id
          schema:
            type: integer
          description: Get a rule by its ID.
          required: true
      tags:
        - rules
      security:
        - ApiToken: []
      responses:
        "200":
          content:
            application/json:
              schema:
                $ref: "#/components/schemas/Rule"
          description: ""
    delete:
      operationId: Delete rule
      description: Delete a rule
      parameters:
        - in: path
          name: id
          schema:
            type: integer
          description: Delete a rule by its ID.
          required: true
      tags:
        - rules
      security:
        - ApiToken: []
      responses:
        "204":
          description: ""
  /v1/actions/detector/{id}/rules:
>>>>>>> 0ec8badc
    post:
      operationId: Create rule
      description: Create a new rule for a detector.
      parameters:
        - in: path
          name: id
          schema:
            type: string
          description: Choose a detector by its ID.
          required: true
      tags:
        - rules
      requestBody:
        content:
          application/json:
            schema:
              $ref: "#/components/schemas/RuleCreationInput"
          application/x-www-form-urlencoded:
            schema:
              $ref: "#/components/schemas/RuleCreationInput"
          multipart/form-data:
            schema:
              $ref: "#/components/schemas/RuleCreationInput"
        required: true
      security:
        - ApiToken: []
      responses:
        "201":
          content:
            application/json:
              schema:
                $ref: "#/components/schemas/Rule"
          description: ""
  /v1/detectors:
    get:
      operationId: List detectors
      description: Retrieve a list of detectors.
      parameters:
        - name: page
          required: false
          in: query
          description: A page number within the paginated result set.
          schema:
            type: integer
        - name: page_size
          required: false
          in: query
          description: Number of results to return per page.
          schema:
            type: integer
      tags:
        - detectors
      security:
        - ApiToken: []
      responses:
        "200":
          content:
            application/json:
              schema:
                $ref: "#/components/schemas/PaginatedDetectorList"
          description: ""
    post:
      operationId: Create detector
      description: Create a new detector.
      tags:
        - detectors
      requestBody:
        content:
          application/json:
            schema:
              $ref: "#/components/schemas/DetectorCreationInput"
        required: true
      security:
        - ApiToken: []
      responses:
        "201":
          content:
            application/json:
              schema:
                $ref: "#/components/schemas/Detector"
          description: ""
  /v1/detectors/{id}:
    get:
      operationId: Get detector
      description: Retrieve a detector by its ID.
      parameters:
        - in: path
          name: id
          schema:
            type: string
          description: Choose a detector by its ID.
          required: true
      tags:
        - detectors
      security:
        - ApiToken: []
      responses:
        "200":
          content:
            application/json:
              schema:
                $ref: "#/components/schemas/Detector"
          description: ""
  /v1/image-queries:
    get:
      operationId: List image queries
      description: Retrieve a list of image-queries.
      parameters:
        - name: page
          required: false
          in: query
          description: A page number within the paginated result set.
          schema:
            type: integer
        - name: page_size
          required: false
          in: query
          description: Number of results to return per page.
          schema:
            type: integer
      tags:
        - image-queries
      security:
        - ApiToken: []
      responses:
        "200":
          content:
            application/json:
              schema:
                $ref: "#/components/schemas/PaginatedImageQueryList"
          description: ""
    post:
      operationId: Submit image query
      description: |2+

        Submit an image query against a detector.

        You must use `"Content-Type: image/jpeg"` for the image data. For example:

        ```Bash
        $ curl https://api.groundlight.ai/device-api/v1/image-queries?detector_id=det_abc123 \
            --header "Content-Type: image/jpeg" \
            --data-binary @path/to/filename.jpeg
        ```

      parameters:
        - in: query
          name: detector_id
          schema:
            type: string
          description: Choose a detector by its ID.
          required: true
        - in: query
          name: inspection_id
          schema:
            type: string
          description: Associate the image query with an inspection.
        - in: query
          name: human_review
          schema:
            type: string
          description: >
            If set to `DEFAULT`, use the regular escalation logic (i.e., send the image query for human review if the ML model is not confident).
            If set to `ALWAYS`, always send the image query for human review even if the ML model is confident.
            If set to `NEVER`, never send the image query for human review even if the ML model is not confident.
          required: false
        - in: query
          name: patience_time
          schema:
            type: number
            format: float
          description: How long to wait for a confident response.
          required: false
        - in: query
          name: want_async
          schema:
            type: string
          description: If "true" then submitting an image query returns immediately without a result. The result will be computed asynchronously and can be retrieved later.
        - in: query
          name: metadata
          schema:
            type: string
          required: false
          description:
            A dictionary of custom key/value metadata to associate with the image
            query (limited to 1KB).
      tags:
        - image-queries
      requestBody:
        content:
          image/jpeg:
            schema:
              type: string
              format: binary
            examples:
              JPEGBinaryImageData:
                value: "@path/to/image.jpeg"
                summary: JPEG binary image data
      security:
        - ApiToken: []
      responses:
        "201":
          content:
            application/json:
              schema:
                $ref: "#/components/schemas/ImageQuery"
          description: ""
  /v1/image-queries/{id}:
    get:
      operationId: Get image query
      description: Retrieve an image-query by its ID.
      parameters:
        - in: path
          name: id
          schema:
            type: string
          description: Choose an image query by its ID.
          required: true
      tags:
        - image-queries
      security:
        - ApiToken: []
      responses:
        "200":
          content:
            application/json:
              schema:
                $ref: "#/components/schemas/ImageQuery"
          description: ""
components:
  schemas:
    User:
      type: object
      description: Spec for serializing a user object in the public API
      properties:
        username:
          type: string
          description: The user's username.
      required:
        - username
    ClassificationResult:
      type: object
      description:
        Our classification result. This result can come from the detector,
        or a human reviewer.
      properties:
        confidence:
          type: number
          maximum: 1
          minimum: 0
          nullable: true
          description:
            On a scale of 0 to 1, how confident are we in the predicted
            label?
        label:
          type: string
          description: What is the predicted label?
      required:
        - label
      x-internal: true
    Detector:
      type: object
      description: Spec for serializing a detector object in the public API.
      properties:
        id:
          type: string
          readOnly: true
          description: A unique ID for this object.
        type:
          allOf:
            - $ref: "#/components/schemas/DetectorTypeEnum"
          readOnly: true
          description: The type of this object.
        created_at:
          type: string
          format: date-time
          readOnly: true
          description: When this detector was created.
        name:
          type: string
          description: A short, descriptive name for the detector.
          maxLength: 200
        query:
          type: string
          readOnly: true
          description: A question about the image.
        group_name:
          type: string
          readOnly: true
          description: Which group should this detector be part of?
        confidence_threshold:
          type: number
          format: double
          maximum: 1.0
          minimum: 0.0
          default: 0.9
          description:
            If the detector's prediction is below this confidence threshold,
            send the image query for human review.
        metadata:
          type: object
          nullable: true
          description:
            A dictionary of custom key/value metadata to associate with the detector
            (limited to 1KB). This is encoded as a URL-safe, base64-encoded JSON string.
      required:
        - created_at
        - group_name
        - id
        - name
        - query
        - type
      x-internal: true
    DetectorCreationInput:
      type: object
      description: Helper serializer for validating POST /detectors input.
      properties:
        name:
          type: string
          description: A short, descriptive name for the detector.
          maxLength: 200
        query:
          type: string
          description: A question about the image.
          maxLength: 300
        group_name:
          type: string
          description: Which group should this detector be part of?
          maxLength: 100
        confidence_threshold:
          type: number
          format: double
          maximum: 1.0
          minimum: 0.0
          default: 0.9
          description:
            If the detector's prediction is below this confidence threshold,
            send the image query for human review.
        pipeline_config:
          type: string
          nullable: true
          description: (Advanced usage) Configuration to instantiate a specific prediction pipeline.
          maxLength: 8192
        metadata:
          type: string
          nullable: true
          description:
            A dictionary of custom key/value metadata to associate with the detector
            (limited to 1KB). This is encoded as a URL-safe, base64-encoded JSON string.
      required:
        # TODO: make name optional - that's how the web version is going.
        - name
        - query
      x-internal: true
    DetectorTypeEnum:
      enum:
        - detector
      type: string
    RuleBase:
      type: object
      description: Base spec for serializing a rule object in the public API.
      properties:
        detector_id:
          type: string
          description: Which detector should this rule be associated with?
        name:
          type: string
          description: A short, descriptive name for the rule.
          maxLength: 200
        enabled:
          type: boolean
          default: true
          description: Is this rule enabled?
        snooze_time_enabled:
          type: boolean
          default: false
          description: Is this rule snooze time enabled?
        snooze_time_value:
          type: integer
          default: 1
          description: How long to snooze the rule for (in seconds).
        snooze_time_unit:
          type: string
          default: "DAYS"
          enum:
            - "SECONDS"
            - "MINUTES"
            - "HOURS"
            - "DAYS"
          description: What unit of time to use for the snooze time.
        action:
          $ref: "#/components/schemas/Action"
          description: What action should be taken when the rule is triggered?
        condition:
          $ref: "#/components/schemas/Condition"
          description: What condition should trigger the rule?
      x-internal: true
    RuleCreationInput:
      type: object
      description: Helper serializer for structuring POST request to actions
      allOf:
        - $ref: "#/components/schemas/RuleBase"
      x-internal: true
    Rule:
      type: object
      description: Spec for serializing a rule object in the public API.
      allOf:
        - $ref: "#/components/schemas/RuleBase"
      properties:
<<<<<<< HEAD
=======
        id:
          type: integer
          readOnly: true
          description: A unique ID for this object.
>>>>>>> 0ec8badc
        detector_name:
          type: string
          readOnly: true
          description: The name of the detector this rule is associated with.
      x-internal: true
    Action:
      type: object
      description: What action should be taken when the rule is triggered?
      properties:
        channel:
          type: string
          enum:
            - EMAIL
            - TEXT
          description: The channel to send the action to.
        include_image:
          type: boolean
          description: Should the image be included in the action?
        recipient:
          type: string
          description: The recipient of the action.
      x-internal: true
    Condition:
      type: object
      description: What condition should trigger the rule?
      properties:
        verb:
          type: string
          enum:
            - "ANSWERED_CONSECUTIVELY"
            - "ANSWERED_WITHIN_TIME"
            - "CHANGED_TO"
            - "NO_CHANGE"
            - "NO_QUERIES"
          description: The verb to use in the condition.
        parameters:
          type: object
          description: The parameters to use in the condition.
      x-internal: true
    ImageQuery:
      type: object
      description: Spec for serializing a image-query object in the public API.
      properties:
        id:
          type: string
          readOnly: true
          description: A unique ID for this object.
        type:
          allOf:
            - $ref: "#/components/schemas/ImageQueryTypeEnum"
          readOnly: true
          description: The type of this object.
        created_at:
          type: string
          format: date-time
          readOnly: true
          description: When was this detector created?
        query:
          type: string
          readOnly: true
          description: A question about the image.
        detector_id:
          type: string
          readOnly: true
          description: Which detector was used on this image query?
        result_type:
          allOf:
            - $ref: "#/components/schemas/ResultTypeEnum"
          readOnly: true
          description: What type of result are we returning?
        result:
          allOf:
            - $ref: "#/components/schemas/ClassificationResult"
          readOnly: true
        metadata:
          type: object
          readOnly: true
          nullable: true
          description:
            A dictionary of custom key/value metadata to associate with the image
            query (limited to 1KB).
      required:
        - created_at
        - detector_id
        - id
        - query
        - result_type
        - type
      x-internal: true
    ImageQueryTypeEnum:
      enum:
        - image_query
      type: string
    PaginatedRuleList:
      type: object
      properties:
        count:
          type: integer
        results:
          type: array
          items:
            $ref: "#/components/schemas/Rule"
    PaginatedDetectorList:
      type: object
      properties:
        count:
          type: integer
          example: 123
        next:
          type: string
          nullable: true
          format: uri
          example: http://api.example.org/accounts/?page=4
        previous:
          type: string
          nullable: true
          format: uri
          example: http://api.example.org/accounts/?page=2
        results:
          type: array
          items:
            $ref: "#/components/schemas/Detector"
    PaginatedImageQueryList:
      type: object
      properties:
        count:
          type: integer
          example: 123
        next:
          type: string
          nullable: true
          format: uri
          example: http://api.example.org/accounts/?page=4
        previous:
          type: string
          nullable: true
          format: uri
          example: http://api.example.org/accounts/?page=2
        results:
          type: array
          items:
            $ref: "#/components/schemas/ImageQuery"
    ResultTypeEnum:
      enum:
        - binary_classification
      type: string
  securitySchemes:
    ApiToken:
      name: x-api-token
      type: apiKey
      in: header
servers:
  - url: https://api.groundlight.ai/device-api
    description: Prod
  - url: https://api.integ.groundlight.ai/device-api
    description: Integ
  - url: https://device.positronix.ai/device-api
    description: Device Prod
  - url: https://device.integ.positronix.ai/device-api
    description: Device Integ<|MERGE_RESOLUTION|>--- conflicted
+++ resolved
@@ -22,10 +22,6 @@
               schema:
                 $ref: "#/components/schemas/User"
           description: ""
-<<<<<<< HEAD
-  /v1/actions/detector/{id}/rules:
-    # TODO: leaving the GET endpoint out, to be consistent with detectors we probably want to paginate, but we'd need a backend change
-=======
   /v1/actions/rules:
     get:
       operationId: List rules
@@ -94,7 +90,6 @@
         "204":
           description: ""
   /v1/actions/detector/{id}/rules:
->>>>>>> 0ec8badc
     post:
       operationId: Create rule
       description: Create a new rule for a detector.
@@ -504,13 +499,10 @@
       allOf:
         - $ref: "#/components/schemas/RuleBase"
       properties:
-<<<<<<< HEAD
-=======
         id:
           type: integer
           readOnly: true
           description: A unique ID for this object.
->>>>>>> 0ec8badc
         detector_name:
           type: string
           readOnly: true
