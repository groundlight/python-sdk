# Optional star-imports are weird and not usually recommended ...
# ruff: noqa: F403,F405
# pylint: disable=wildcard-import,unused-wildcard-import,redefined-outer-name,import-outside-toplevel
import json
import random
import string
import time
from datetime import datetime
from typing import Any, Dict, Optional, Union

import openapi_client
import pytest
from groundlight import Groundlight
from groundlight.binary_labels import VALID_DISPLAY_LABELS, DeprecatedLabel, Label, convert_internal_label_to_display
from groundlight.internalapi import InternalApiError, NotFoundError, iq_is_answered
from groundlight.optional_imports import *
from groundlight.status_codes import is_user_error
from model import ClassificationResult, Detector, ImageQuery, PaginatedDetectorList, PaginatedImageQueryList

DEFAULT_CONFIDENCE_THRESHOLD = 0.9
IQ_IMPROVEMENT_THRESHOLD = 0.75


def is_valid_display_result(result: Any) -> bool:
    """Is the image query result valid to display to the user?."""
    if not isinstance(result, ClassificationResult):
        return False
    if not is_valid_display_label(result.label):
        return False
    return True


def generate_random_dict(target_size_bytes=1024, key_length=8, value_length=10) -> Dict[str, str]:
    """
    Generate a random dictionary with an approximate size in bytes.
    """
    key_chars = string.ascii_lowercase + string.digits
    value_chars = string.ascii_letters + string.digits

    random_dict: Dict[str, str] = {}
    while len(json.dumps(random_dict).encode("utf-8")) < target_size_bytes:
        key = "".join(random.choice(key_chars) for _ in range(key_length))
        value = "".join(random.choice(value_chars) for _ in range(value_length))
        random_dict[key] = value

        # Check if adding another pair would likely exceed the size
        # The 4 is for the quotes around the key and value, and the colon and comma
        if len(json.dumps(random_dict).encode("utf-8")) + key_length + value_length + 4 > target_size_bytes:
            break

    return random_dict


def is_valid_display_label(label: str) -> bool:
    """Is the image query result label valid to display to the user?."""
    # NOTE: For now, we strictly only show UPPERCASE labels to the user.
    return label in VALID_DISPLAY_LABELS


@pytest.fixture(name="gl")
def fixture_gl() -> Groundlight:
    """Creates a Groundlight client object for testing."""
    _gl = Groundlight()
    _gl.DEFAULT_WAIT = 10
    return _gl


@pytest.fixture(name="detector")
def fixture_detector(gl: Groundlight) -> Detector:
    """Creates a new Test detector."""
    name = f"Test {datetime.utcnow()}"  # Need a unique name
    query = "Is there a dog?"
    pipeline_config = "never-review"
    return gl.create_detector(name=name, query=query, pipeline_config=pipeline_config)


@pytest.fixture(name="image_query_yes")
def fixture_image_query_yes(gl: Groundlight, detector: Detector) -> ImageQuery:
    iq = gl.submit_image_query(detector=detector.id, image="test/assets/dog.jpeg", human_review="NEVER")
    return iq


@pytest.fixture(name="image_query_no")
def fixture_image_query_no(gl: Groundlight, detector: Detector) -> ImageQuery:
    iq = gl.submit_image_query(detector=detector.id, image="test/assets/cat.jpeg", human_review="NEVER")
    return iq


@pytest.fixture(name="image")
def fixture_image() -> str:
    return "test/assets/dog.jpeg"


def test_create_detector(gl: Groundlight):
    name = f"Test {datetime.utcnow()}"  # Need a unique name
    query = "Is there a dog?"
    _detector = gl.create_detector(name=name, query=query)
    assert str(_detector)
    assert isinstance(_detector, Detector)
    assert (
        _detector.confidence_threshold == DEFAULT_CONFIDENCE_THRESHOLD
    ), "We expected the default confidence threshold to be used."


def test_create_detector_with_pipeline_config(gl: Groundlight):
    # "never-review" is a special model that always returns the same result with 100% confidence.
    # It's useful for testing.
    name = f"Test never-review {datetime.utcnow()}"  # Need a unique name
    query = "Is there a dog (always-pass)?"
    pipeline_config = "never-review"
    _detector = gl.create_detector(name=name, query=query, pipeline_config=pipeline_config)
    assert str(_detector)
    assert isinstance(_detector, Detector)


def test_create_detector_with_confidence_threshold(gl: Groundlight):
    # "never-review" is a special model that always returns the same result with 100% confidence.
    # It's useful for testing.
    name = f"Test with confidence {datetime.utcnow()}"  # Need a unique name
    query = "Is there a dog in the image?"
    pipeline_config = "never-review"
    confidence_threshold = 0.825
    _detector = gl.create_detector(
        name=name,
        query=query,
        confidence_threshold=confidence_threshold,
        pipeline_config=pipeline_config,
    )
    assert str(_detector)
    assert isinstance(_detector, Detector)
    assert _detector.confidence_threshold == confidence_threshold

    # If you retrieve an existing detector, we currently require the confidence and query to match
    # exactly. TODO: We may want to allow updating those fields through the SDK (and then we can
    # change this test).
    different_confidence = 0.7
    with pytest.raises(ValueError):
        gl.get_or_create_detector(
            name=name,
            query=query,
            confidence_threshold=different_confidence,
            pipeline_config=pipeline_config,
        )

    different_query = "Bad bad bad?"
    with pytest.raises(ValueError):
        gl.get_or_create_detector(
            name=name,
            query=different_query,
            confidence_threshold=confidence_threshold,
            pipeline_config=pipeline_config,
        )

    # If the confidence is not provided, we will use the existing detector's confidence.
    retrieved_detector = gl.get_or_create_detector(name=name, query=query)
    assert (
        retrieved_detector.confidence_threshold == confidence_threshold
    ), "We expected to retrieve the existing detector's confidence, but got a different value."


def test_list_detectors(gl: Groundlight):
    detectors = gl.list_detectors()
    assert str(detectors)
    assert isinstance(detectors, PaginatedDetectorList)


def test_get_or_create_detector(gl: Groundlight):
    # With a unique name, we should be creating a new detector.
    unique_name = f"Unique name {datetime.utcnow()}"
    query = "Is there a dog?"
    detector = gl.get_or_create_detector(name=unique_name, query=query)
    assert str(detector)
    assert isinstance(detector, Detector)

    # If we try to create a detector with the same name, we should get the same detector back.
    retrieved_detector = gl.get_or_create_detector(name=unique_name, query=query)
    assert retrieved_detector.id == detector.id


def test_get_detector(gl: Groundlight, detector: Detector):
    _detector = gl.get_detector(id=detector.id)
    assert str(_detector)
    assert isinstance(_detector, Detector)


def test_get_detector_by_name(gl: Groundlight, detector: Detector):
    _detector = gl.get_detector_by_name(name=detector.name)
    assert str(_detector)
    assert isinstance(_detector, Detector)
    assert _detector.id == detector.id

    with pytest.raises(NotFoundError):
        gl.get_detector_by_name(name="not a real name")


def test_ask_confident(gl: Groundlight, detector: Detector):
    _image_query = gl.ask_confident(detector=detector.id, image="test/assets/dog.jpeg", wait=10)
    assert str(_image_query)
    assert isinstance(_image_query, ImageQuery)
    assert is_valid_display_result(_image_query.result)


def test_ask_ml(gl: Groundlight, detector: Detector):
    _image_query = gl.ask_ml(detector=detector.id, image="test/assets/dog.jpeg", wait=10)
    assert str(_image_query)
    assert isinstance(_image_query, ImageQuery)
    assert is_valid_display_result(_image_query.result)


def test_submit_image_query(gl: Groundlight, detector: Detector):
    def validate_image_query(_image_query: ImageQuery):
        assert str(_image_query)
        assert isinstance(_image_query, ImageQuery)
        assert is_valid_display_result(_image_query.result)

    _image_query = gl.submit_image_query(
        detector=detector.id, image="test/assets/dog.jpeg", wait=10, human_review="NEVER"
    )
    validate_image_query(_image_query)
    _image_query = gl.submit_image_query(
        detector=detector.id, image="test/assets/dog.jpeg", wait=3, human_review="NEVER"
    )
    validate_image_query(_image_query)
    _image_query = gl.submit_image_query(
        detector=detector.id, image="test/assets/dog.jpeg", wait=10, patience_time=20, human_review="NEVER"
    )
    validate_image_query(_image_query)
    _image_query = gl.submit_image_query(detector=detector.id, image="test/assets/dog.jpeg", human_review="NEVER")
    validate_image_query(_image_query)
    _image_query = gl.submit_image_query(
        detector=detector.id, image="test/assets/dog.jpeg", wait=180, confidence_threshold=0.75, human_review="NEVER"
    )
    validate_image_query(_image_query)
    assert _image_query.result.confidence >= IQ_IMPROVEMENT_THRESHOLD


def test_submit_image_query_blocking(gl: Groundlight, detector: Detector):
    _image_query = gl.submit_image_query(
        detector=detector.id, image="test/assets/dog.jpeg", wait=10, human_review="NEVER"
    )
    assert str(_image_query)
    assert isinstance(_image_query, ImageQuery)
    assert is_valid_display_result(_image_query.result)


def test_submit_image_query_returns_yes(gl: Groundlight):
    # We use the "never-review" pipeline to guarantee a confident "yes" answer.
    detector = gl.get_or_create_detector(name="Always a dog", query="Is there a dog?", pipeline_config="never-review")
    image_query = gl.submit_image_query(detector=detector, image="test/assets/dog.jpeg", wait=10, human_review="NEVER")
    assert image_query.result.label == Label.YES


def test_submit_image_query_filename(gl: Groundlight, detector: Detector):
    _image_query = gl.submit_image_query(detector=detector.id, image="test/assets/dog.jpeg", human_review="NEVER")
    assert str(_image_query)
    assert isinstance(_image_query, ImageQuery)
    assert is_valid_display_result(_image_query.result)


def test_submit_image_query_png(gl: Groundlight, detector: Detector):
    _image_query = gl.submit_image_query(detector=detector.id, image="test/assets/cat.png", human_review="NEVER")
    assert str(_image_query)
    assert isinstance(_image_query, ImageQuery)
    assert is_valid_display_result(_image_query.result)


def test_submit_image_query_with_human_review_param(gl: Groundlight, detector: Detector):
    # For now, this just tests that the image query is submitted successfully.
    # There should probably be a better way to check whether the image query was escalated for human review.

    for human_review_value in ("DEFAULT", "ALWAYS", "NEVER"):
        _image_query = gl.submit_image_query(
            detector=detector.id, image="test/assets/dog.jpeg", human_review=human_review_value
        )
        assert is_valid_display_result(_image_query.result)


@pytest.mark.skip_for_edge_endpoint(reason="The edge-endpoint does not support passing detector metadata.")
def test_create_detector_with_metadata(gl: Groundlight):
    name = f"Test {datetime.utcnow()}"  # Need a unique name
    query = "Is there a dog?"
    metadata = generate_random_dict(target_size_bytes=200)
    detector = gl.create_detector(name=name, query=query, metadata=metadata)
    assert detector.metadata == metadata

    retrieved_detector = gl.get_detector(id=detector.id)
    assert retrieved_detector.metadata == metadata


@pytest.mark.skip_for_edge_endpoint(reason="The edge-endpoint does not support passing detector metadata.")
def test_get_or_create_detector_with_metadata(gl: Groundlight):
    unique_name = f"Unique name {datetime.utcnow()}"
    query = "Is there a dog?"
    metadata = generate_random_dict(target_size_bytes=200)
    detector = gl.get_or_create_detector(name=unique_name, query=query, metadata=metadata)
    assert detector.metadata == metadata

    retrieved_detector = gl.get_or_create_detector(name=unique_name, query=query, metadata=metadata)
    assert retrieved_detector.id == detector.id
    assert retrieved_detector.metadata == metadata


@pytest.mark.skip_for_edge_endpoint(reason="The edge-endpoint does not support passing detector metadata.")
@pytest.mark.parametrize(
    "metadata_list",
    [
        [generate_random_dict(target_size_bytes=3000)],
        ["this is not valid JSON"],
        [""],
    ],
)
def test_create_detector_with_invalid_metadata(gl: Groundlight, metadata_list: Any):
    name = f"Test {datetime.utcnow()}"  # Need a unique name
    query = "Is there a dog?"

    for metadata in metadata_list:
        with pytest.raises((TypeError, ValueError)):
            gl.create_detector(name=name, query=query, metadata=metadata)


@pytest.mark.skip_for_edge_endpoint(reason="The edge-endpoint does not support passing image query metadata.")
@pytest.mark.parametrize("metadata", [None, {}, {"a": 1}, '{"a": 1}'])
def test_submit_image_query_with_metadata(
    gl: Groundlight, detector: Detector, image: str, metadata: Union[Dict, str, None]
):
    # We expect the returned value to be a dict
    expected_metadata: Optional[Dict] = json.loads(metadata) if isinstance(metadata, str) else metadata

    iq = gl.submit_image_query(detector=detector.id, image=image, human_review="NEVER", metadata=metadata)
    assert iq.metadata == expected_metadata

    # Test that we can retrieve the metadata from the server at a later time
    retrieved_iq = gl.get_image_query(id=iq.id)
    assert retrieved_iq.metadata == expected_metadata


@pytest.mark.skip_for_edge_endpoint(reason="The edge-endpoint does not support passing metadata.")
def test_ask_methods_with_metadata(gl: Groundlight, detector: Detector, image: str):
    metadata = {"a": 1}
    iq = gl.ask_ml(detector=detector.id, image=image, metadata=metadata)
    assert iq.metadata == metadata

    iq = gl.ask_async(detector=detector.id, image=image, human_review="NEVER", metadata=metadata)
    assert iq.metadata == metadata

    # `ask_confident()` can make our unit tests take longer, so we don't include it here.
    # iq = gl.ask_confident(detector=detector.id, image=image, metadata=metadata)
    # assert iq.metadata == metadata


@pytest.mark.skip_for_edge_endpoint(reason="The edge-endpoint does not support passing metadata.")
@pytest.mark.parametrize("metadata", ["", "a", b'{"a": 1}'])
def test_submit_image_query_with_invalid_metadata(gl: Groundlight, detector: Detector, image: str, metadata: Any):
    with pytest.raises(TypeError):
        gl.submit_image_query(detector=detector.id, image=image, human_review="NEVER", metadata=metadata)


@pytest.mark.skip_for_edge_endpoint(reason="The edge-endpoint does not support passing metadata.")
def test_submit_image_query_with_metadata_too_large(gl: Groundlight, detector: Detector, image: str):
    with pytest.raises(ValueError):
        gl.submit_image_query(
            detector=detector.id,
            image=image,
            human_review="NEVER",
            metadata={"a": "b" * 2000},  # More than 1KB
        )


@pytest.mark.run_only_for_edge_endpoint
def test_submit_image_query_with_metadata_returns_user_error(gl: Groundlight, detector: Detector, image: str):
    """On the edge-endpoint, we raise an exception if the user passes metadata."""
    with pytest.raises(openapi_client.exceptions.ApiException) as exc_info:
        gl.submit_image_query(detector=detector.id, image=image, human_review="NEVER", metadata={"a": 1})
    assert is_user_error(exc_info.value.status)


def test_submit_image_query_jpeg_bytes(gl: Groundlight, detector: Detector):
    jpeg = open("test/assets/dog.jpeg", "rb").read()
    _image_query = gl.submit_image_query(detector=detector.id, image=jpeg, human_review="NEVER")
    assert str(_image_query)
    assert isinstance(_image_query, ImageQuery)
    assert is_valid_display_result(_image_query.result)


def test_submit_image_query_jpeg_truncated(gl: Groundlight, detector: Detector):
    jpeg = open("test/assets/dog.jpeg", "rb").read()
    jpeg_truncated = jpeg[:-500]  # Cut off the last 500 bytes
    # This is an extra difficult test because the header is valid.
    # So a casual check of the image will appear valid.
    with pytest.raises(openapi_client.exceptions.ApiException) as exc_info:
        _image_query = gl.submit_image_query(detector=detector.id, image=jpeg_truncated, human_review="NEVER")
    exc_value = exc_info.value
    assert is_user_error(exc_value.status)


def test_submit_image_query_bad_filename(gl: Groundlight, detector: Detector):
    with pytest.raises(FileNotFoundError):
        _image_query = gl.submit_image_query(detector=detector.id, image="missing-file.jpeg", human_review="NEVER")


def test_submit_image_query_bad_jpeg_file(gl: Groundlight, detector: Detector):
    with pytest.raises(ValueError) as exc_info:
        _image_query = gl.submit_image_query(
            detector=detector.id, image="test/assets/blankfile.jpeg", human_review="NEVER"
        )
    assert "jpeg" in str(exc_info).lower()


@pytest.mark.skipif(MISSING_PIL, reason="Needs pillow")  # type: ignore
def test_submit_image_query_pil(gl: Groundlight, detector: Detector):
    # generates a pil image and submits it
    from PIL import Image

    dog = Image.open("test/assets/dog.jpeg")
    _image_query = gl.submit_image_query(detector=detector.id, image=dog, human_review="NEVER")

    black = Image.new("RGB", (640, 480))
    _image_query = gl.submit_image_query(detector=detector.id, image=black, human_review="NEVER")


def test_submit_image_query_wait_and_want_async_causes_exception(gl: Groundlight, detector: Detector):
    """
    Tests that attempting to use the wait and want_async parameters together causes an exception.
    """

    with pytest.raises(ValueError):
        _image_query = gl.submit_image_query(
            detector=detector.id, image="test/assets/dog.jpeg", wait=10, want_async=True, human_review="NEVER"
        )


def test_submit_image_query_with_want_async_workflow(gl: Groundlight, detector: Detector):
    """
    Tests the workflow for submitting an image query with the want_async parameter set to True.
    """

    _image_query = gl.submit_image_query(
        detector=detector.id, image="test/assets/dog.jpeg", wait=0, want_async=True, human_review="NEVER"
    )

    # the result should be None
    assert _image_query.result is None

    # attempting to access fields within the result should raise an exception
    with pytest.raises(AttributeError):
        _ = _image_query.result.label  # type: ignore
    with pytest.raises(AttributeError):
        _ = _image_query.result.confidence  # type: ignore
    time.sleep(5)
    # you should be able to get a "real" result by retrieving an updated image query object from the server
    _image_query = gl.get_image_query(id=_image_query.id)
    assert _image_query.result is not None
    assert _image_query.result.label in VALID_DISPLAY_LABELS


def test_ask_async_workflow(gl: Groundlight, detector: Detector):
    """
    Tests the workflow for submitting an image query with ask_async.
    """
    _image_query = gl.ask_async(detector=detector.id, image="test/assets/dog.jpeg")

    # the result should be None
    assert _image_query.result is None

    # attempting to access fields within the result should raise an exception
    with pytest.raises(AttributeError):
        _ = _image_query.result.label  # type: ignore
    with pytest.raises(AttributeError):
        _ = _image_query.result.confidence  # type: ignore

    time.sleep(5)

    # you should be able to get a "real" result by retrieving an updated image query object from the server
    _image_query = gl.get_image_query(id=_image_query.id)
    assert _image_query.result is not None
    assert _image_query.result.label in VALID_DISPLAY_LABELS


def test_list_image_queries(gl: Groundlight):
    image_queries = gl.list_image_queries()
    assert str(image_queries)
    assert isinstance(image_queries, PaginatedImageQueryList)

    if image_queries.results:
        for image_query in image_queries.results:
            assert str(image_query)
            assert isinstance(image_query, ImageQuery)
            assert is_valid_display_result(image_query.result)


def test_get_image_query(gl: Groundlight, image_query_yes: ImageQuery):
    _image_query = gl.get_image_query(id=image_query_yes.id)
    assert str(_image_query)
    assert isinstance(_image_query, ImageQuery)
    assert is_valid_display_result(_image_query.result)


def test_get_image_query_label_yes(gl: Groundlight, image_query_yes: ImageQuery):
    gl.add_label(image_query_yes, Label.YES)
    retrieved_iq = gl.get_image_query(id=image_query_yes.id)
    assert retrieved_iq.result.label == Label.YES


def test_get_image_query_label_no(gl: Groundlight, image_query_no: ImageQuery):
    gl.add_label(image_query_no, Label.NO)
    retrieved_iq = gl.get_image_query(id=image_query_no.id)
    assert retrieved_iq.result.label == Label.NO


def test_add_label_to_object(gl: Groundlight, image_query_yes: ImageQuery):
    assert isinstance(image_query_yes, ImageQuery)
    gl.add_label(image_query_yes, Label.YES)


def test_add_label_by_id(gl: Groundlight, image_query_no: ImageQuery):
    iqid = image_query_no.id
    # TODO: Fully deprecate chk_ prefix
    assert iqid.startswith(("chk_", "iq_"))
    gl.add_label(iqid, Label.NO)


def test_add_label_names(gl: Groundlight, image_query_yes: ImageQuery, image_query_no: ImageQuery):
    iqid_yes = image_query_yes.id
    iqid_no = image_query_no.id

    # Valid labels
    gl.add_label(iqid_yes, Label.YES)
    gl.add_label(iqid_yes, Label.YES.value)
    gl.add_label(iqid_yes, "YES")
    gl.add_label(iqid_yes, "yes")
    gl.add_label(iqid_yes, "yEs")
    gl.add_label(iqid_no, Label.NO)
    gl.add_label(iqid_no, Label.NO.value)
    gl.add_label(iqid_no, "NO")
    gl.add_label(iqid_no, "no")

    # Invalid labels
    with pytest.raises(ValueError):
        gl.add_label(iqid_yes, "PASS")
    with pytest.raises(ValueError):
        gl.add_label(iqid_yes, "FAIL")
    with pytest.raises(ValueError):
        gl.add_label(iqid_yes, DeprecatedLabel.PASS)
    with pytest.raises(ValueError):
        gl.add_label(iqid_yes, DeprecatedLabel.FAIL)
    with pytest.raises(ValueError):
        gl.add_label(iqid_yes, "sorta")
    with pytest.raises(ValueError):
        gl.add_label(iqid_yes, "YES ")
    with pytest.raises(ValueError):
        gl.add_label(iqid_yes, " YES")
    with pytest.raises(ValueError):
        gl.add_label(iqid_yes, "0")
    with pytest.raises(ValueError):
        gl.add_label(iqid_yes, "1")

    # We technically don't allow these in the type signature, but users might do it anyway
    with pytest.raises(ValueError):
        gl.add_label(iqid_yes, 0)  # type: ignore
    with pytest.raises(ValueError):
        gl.add_label(iqid_yes, 1)  # type: ignore
    with pytest.raises(ValueError):
        gl.add_label(iqid_yes, None)  # type: ignore
    with pytest.raises(ValueError):
        gl.add_label(iqid_yes, True)  # type: ignore
    with pytest.raises(ValueError):
        gl.add_label(iqid_yes, False)  # type: ignore
    with pytest.raises(ValueError):
        gl.add_label(iqid_yes, b"YES")  # type: ignore

    # We may want to support something like this in the future, but not yet
    with pytest.raises(ValueError):
        gl.add_label(iqid_yes, Label.UNCLEAR)


def test_label_conversion_produces_strings():
    # In our code, it's easier to work with enums, but we allow users to pass in strings or enums
    labels = ["YES", Label.YES, Label.YES.value, "NO", Label.NO, Label.NO.value]
    for label in labels:
        display = convert_internal_label_to_display("", label)
        assert isinstance(display, str)
        internal = convert_internal_label_to_display("", display)
        assert isinstance(internal, str)


def test_enum_string_equality():
    assert "YES" == Label.YES == Label.YES.value


@pytest.mark.skipif(MISSING_NUMPY or MISSING_PIL, reason="Needs numpy and pillow")  # type: ignore
def test_submit_numpy_image(gl: Groundlight, detector: Detector):
    np_img = np.random.uniform(0, 255, (600, 800, 3))  # type: ignore
    _image_query = gl.submit_image_query(detector=detector.id, image=np_img, human_review="NEVER")
    assert str(_image_query)
    assert isinstance(_image_query, ImageQuery)
    assert is_valid_display_result(_image_query.result)


@pytest.mark.skip(reason="This test can block development depending on the state of the service")
@pytest.mark.skipif(MISSING_PIL, reason="Needs pillow")  # type: ignore
def test_detector_improvement(gl: Groundlight):
    # test that we get confidence improvement after sending images in
    # Pass two of each type of image in
    import random
    import time

    from PIL import Image, ImageEnhance

    random.seed(2741)

    name = f"Test test_detector_improvement {datetime.utcnow()}"  # Need a unique name
    query = "Is there a dog?"
    detector = gl.create_detector(name=name, query=query)

    def submit_noisy_image(image, label=None):
        sharpness = ImageEnhance.Sharpness(image)
        noisy_image = sharpness.enhance(random.uniform(0.75, 1.25))
        color = ImageEnhance.Color(noisy_image)
        noisy_image = color.enhance(random.uniform(0.75, 1))
        contrast = ImageEnhance.Contrast(noisy_image)
        noisy_image = contrast.enhance(random.uniform(0.75, 1))
        brightness = ImageEnhance.Brightness(noisy_image)
        noisy_image = brightness.enhance(random.uniform(0.75, 1))
        img_query = gl.submit_image_query(detector=detector.id, image=noisy_image, wait=0, human_review="NEVER")
        if label is not None:
            gl.add_label(img_query, label)
        return img_query

    dog = Image.open("test/assets/dog.jpeg")
    cat = Image.open("test/assets/cat.jpeg")

    submit_noisy_image(dog, "YES")
    submit_noisy_image(dog, "YES")
    submit_noisy_image(cat, "NO")
    submit_noisy_image(cat, "NO")

    # wait to give enough time to train
    wait_period = 30  # seconds
    num_wait_periods = 4  # 2 minutes total
    result_confidence = 0.6
    new_dog_query = None
    new_cat_query = None
    for _ in range(num_wait_periods):
        time.sleep(wait_period)
        new_dog_query = submit_noisy_image(dog)
        new_cat_query = submit_noisy_image(cat)
        new_cat_result_confidence = new_cat_query.result.confidence
        new_dog_result_confidence = new_dog_query.result.confidence

        if (
            new_cat_result_confidence and new_cat_result_confidence < result_confidence
        ) or new_cat_query.result.label == "YES":
            # If the new query is not confident enough, we'll try again
            continue
        elif (
            new_dog_result_confidence and new_dog_result_confidence < result_confidence
        ) or new_dog_query.result.label == "NO":
            # If the new query is not confident enough, we'll try again
            continue
        else:
            assert True
            return

    assert (
        False
    ), f"The detector {detector} quality has not improved after two minutes q.v. {new_dog_query}, {new_cat_query}"


@pytest.mark.skip(
    reason="We don't yet have an SLA level to test ask_confident against, and the test is flakey as a result"
)
def test_ask_method_quality(gl: Groundlight, detector: Detector):
    # asks for some level of quality on how fast ask_ml is and that we will get a confident result from ask_confident
    fast_always_yes_iq = gl.ask_ml(detector=detector.id, image="test/assets/dog.jpeg", wait=0)
    assert iq_is_answered(fast_always_yes_iq)
    name = f"Test {datetime.utcnow()}"  # Need a unique name
    query = "Is there a dog?"
    detector = gl.create_detector(name=name, query=query, confidence_threshold=0.8)
    fast_iq = gl.ask_ml(detector=detector.id, image="test/assets/dog.jpeg", wait=0)
    assert iq_is_answered(fast_iq)
    confident_iq = gl.ask_confident(detector=detector.id, image="test/assets/dog.jpeg", wait=180)
    assert confident_iq.result.confidence is None or (confident_iq.result.confidence > IQ_IMPROVEMENT_THRESHOLD)


def test_start_inspection(gl: Groundlight):
    inspection_id = gl.start_inspection()

    assert isinstance(inspection_id, str)
    assert "inspect_" in inspection_id


def test_update_inspection_metadata_success(gl: Groundlight):
    """Starts an inspection and adds a couple pieces of metadata to it.
    This should succeed. If there are any errors, an exception will be raised.
    """
    inspection_id = gl.start_inspection()

    user_provided_key = "Inspector"
    user_provided_value = "Bob"
    gl.update_inspection_metadata(inspection_id, user_provided_key, user_provided_value)

    user_provided_key = "Engine ID"
    user_provided_value = "1234"
    gl.update_inspection_metadata(inspection_id, user_provided_key, user_provided_value)


def test_update_inspection_metadata_failure(gl: Groundlight):
    """Attempts to add metadata to an inspection after it is closed.
    Should raise an exception.
    """
    inspection_id = gl.start_inspection()

    _ = gl.stop_inspection(inspection_id)

    with pytest.raises(ValueError):
        user_provided_key = "Inspector"
        user_provided_value = "Bob"
        gl.update_inspection_metadata(inspection_id, user_provided_key, user_provided_value)


def test_update_inspection_metadata_invalid_inspection_id(gl: Groundlight):
    """Attempt to update metadata for an inspection that doesn't exist.
    Should raise an InternalApiError.
    """

    inspection_id = "some_invalid_inspection_id"
    user_provided_key = "Operator"
    user_provided_value = "Bob"

    with pytest.raises(InternalApiError):
        gl.update_inspection_metadata(inspection_id, user_provided_key, user_provided_value)


def test_stop_inspection_pass(gl: Groundlight, detector: Detector):
    """Starts an inspection, submits a query with the inspection ID that should pass, stops
    the inspection, checks the result.
    """
    inspection_id = gl.start_inspection()

    _ = gl.submit_image_query(detector=detector, image="test/assets/dog.jpeg", inspection_id=inspection_id)

    assert gl.stop_inspection(inspection_id) == "PASS"


def test_stop_inspection_fail(gl: Groundlight, detector: Detector):
    """Starts an inspection, submits a query that should fail, stops
    the inspection, checks the result.
    """
    inspection_id = gl.start_inspection()

    iq = gl.submit_image_query(detector=detector, image="test/assets/cat.jpeg", inspection_id=inspection_id)
    gl.add_label(iq, Label.NO)  # labeling it NO just to be sure the inspection fails

    assert gl.stop_inspection(inspection_id) == "FAIL"


def test_stop_inspection_with_invalid_id(gl: Groundlight):
    inspection_id = "some_invalid_inspection_id"

    with pytest.raises(InternalApiError):
        gl.stop_inspection(inspection_id)


def test_update_detector_confidence_threshold_success(gl: Groundlight, detector: Detector):
    """Updates the confidence threshold for a detector. This should succeed."""
    gl.update_detector_confidence_threshold(detector.id, 0.77)


def test_update_detector_confidence_threshold_failure(gl: Groundlight, detector: Detector):
    """Attempts to update the confidence threshold for a detector to invalid values.
    Should raise ValueError exceptions.
    """
    with pytest.raises(ValueError):
        gl.update_detector_confidence_threshold(detector.id, 77)  # too high

    with pytest.raises(ValueError):
        gl.update_detector_confidence_threshold(detector.id, -1)  # too low

<<<<<<< HEAD
@pytest.mark.skip_for_edge_endpoint(reason="The edge-endpoint does not support passing metadata.")
=======

>>>>>>> 9a826678
def test_submit_image_query_with_inspection_id_metadata_and_want_async(gl: Groundlight, detector: Detector):
    inspection_id = gl.start_inspection()
    metadata = {"key": "value"}
    iq = gl.submit_image_query(
        detector=detector.id,
        image="test/assets/dog.jpeg",
        human_review="NEVER",
        inspection_id=inspection_id,
        metadata=metadata,
        want_async=True,
        wait=0,
    )

    iq = gl.get_image_query(iq.id)
    iq = gl.wait_for_confident_result(iq.id)

    assert iq.metadata == metadata
    assert iq.result.label == Label.YES<|MERGE_RESOLUTION|>--- conflicted
+++ resolved
@@ -776,11 +776,7 @@
     with pytest.raises(ValueError):
         gl.update_detector_confidence_threshold(detector.id, -1)  # too low
 
-<<<<<<< HEAD
-@pytest.mark.skip_for_edge_endpoint(reason="The edge-endpoint does not support passing metadata.")
-=======
-
->>>>>>> 9a826678
+@pytest.mark.skip_for_edge_endpoint(reason="The edge-endpoint does not support passing detector metadata.")
 def test_submit_image_query_with_inspection_id_metadata_and_want_async(gl: Groundlight, detector: Detector):
     inspection_id = gl.start_inspection()
     metadata = {"key": "value"}
