# Optional star-imports are weird and not usually recommended ...
# ruff: noqa: F403,F405
# pylint: disable=wildcard-import,unused-wildcard-import,redefined-outer-name,import-outside-toplevel
import time
from datetime import datetime
from typing import Any

import openapi_client
import pytest
from groundlight import Groundlight
from groundlight.binary_labels import VALID_DISPLAY_LABELS, DeprecatedLabel, Label, convert_internal_label_to_display
from groundlight.internalapi import InternalApiError, NotFoundError, iq_is_answered
from groundlight.optional_imports import *
from groundlight.status_codes import is_user_error
from model import ClassificationResult, Detector, ImageQuery, PaginatedDetectorList, PaginatedImageQueryList

DEFAULT_CONFIDENCE_THRESHOLD = 0.9
IQ_IMPROVEMENT_THRESHOLD = 0.75


def is_valid_display_result(result: Any) -> bool:
    """Is the image query result valid to display to the user?."""
    if not isinstance(result, ClassificationResult):
        return False
    if not is_valid_display_label(result.label):
        return False
    return True


def is_valid_display_label(label: str) -> bool:
    """Is the image query result label valid to display to the user?."""
    # NOTE: For now, we strictly only show UPPERCASE labels to the user.
    return label in VALID_DISPLAY_LABELS


@pytest.fixture(name="gl")
def fixture_gl() -> Groundlight:
    """Creates a Groundlight client object for testing."""
    _gl = Groundlight()
    _gl.DEFAULT_WAIT = 10
    return _gl


@pytest.fixture(name="detector")
def fixture_detector(gl: Groundlight) -> Detector:
    """Creates a new Test detector."""
    name = f"Test {datetime.utcnow()}"  # Need a unique name
    query = "Is there a dog?"
    pipeline_config = "never-review"
    return gl.create_detector(name=name, query=query, pipeline_config=pipeline_config)


@pytest.fixture(name="image_query_yes")
def fixture_image_query_yes(gl: Groundlight, detector: Detector) -> ImageQuery:
    iq = gl.submit_image_query(detector=detector.id, image="test/assets/dog.jpeg")
    return iq


@pytest.fixture(name="image_query_no")
def fixture_image_query_no(gl: Groundlight, detector: Detector) -> ImageQuery:
    iq = gl.submit_image_query(detector=detector.id, image="test/assets/cat.jpeg")
    return iq


def test_create_detector(gl: Groundlight):
    name = f"Test {datetime.utcnow()}"  # Need a unique name
    query = "Is there a dog?"
    _detector = gl.create_detector(name=name, query=query)
    assert str(_detector)
    assert isinstance(_detector, Detector)
    assert (
        _detector.confidence_threshold == DEFAULT_CONFIDENCE_THRESHOLD
    ), "We expected the default confidence threshold to be used."


def test_create_detector_with_pipeline_config(gl: Groundlight):
    # "never-review" is a special model that always returns the same result with 100% confidence.
    # It's useful for testing.
    name = f"Test never-review {datetime.utcnow()}"  # Need a unique name
    query = "Is there a dog (always-pass)?"
    pipeline_config = "never-review"
    _detector = gl.create_detector(name=name, query=query, pipeline_config=pipeline_config)
    assert str(_detector)
    assert isinstance(_detector, Detector)


def test_create_detector_with_confidence_threshold(gl: Groundlight):
    # "never-review" is a special model that always returns the same result with 100% confidence.
    # It's useful for testing.
    name = f"Test with confidence {datetime.utcnow()}"  # Need a unique name
    query = "Is there a dog in the image?"
    pipeline_config = "never-review"
    confidence_threshold = 0.825
    _detector = gl.create_detector(
        name=name,
        query=query,
        confidence_threshold=confidence_threshold,
        pipeline_config=pipeline_config,
    )
    assert str(_detector)
    assert isinstance(_detector, Detector)
    assert _detector.confidence_threshold == confidence_threshold

    # If you retrieve an existing detector, we currently require the confidence and query to match
    # exactly. TODO: We may want to allow updating those fields through the SDK (and then we can
    # change this test).
    different_confidence = 0.7
    with pytest.raises(ValueError):
        gl.get_or_create_detector(
            name=name,
            query=query,
            confidence_threshold=different_confidence,
            pipeline_config=pipeline_config,
        )

    different_query = "Bad bad bad?"
    with pytest.raises(ValueError):
        gl.get_or_create_detector(
            name=name,
            query=different_query,
            confidence_threshold=confidence_threshold,
            pipeline_config=pipeline_config,
        )

    # If the confidence is not provided, we will use the existing detector's confidence.
    retrieved_detector = gl.get_or_create_detector(name=name, query=query)
    assert (
        retrieved_detector.confidence_threshold == confidence_threshold
    ), "We expected to retrieve the existing detector's confidence, but got a different value."


def test_list_detectors(gl: Groundlight):
    detectors = gl.list_detectors()
    assert str(detectors)
    assert isinstance(detectors, PaginatedDetectorList)


def test_get_or_create_detector(gl: Groundlight):
    # With a unique name, we should be creating a new detector.
    unique_name = f"Unique name {datetime.utcnow()}"
    query = "Is there a dog?"
    detector = gl.get_or_create_detector(name=unique_name, query=query)
    assert str(detector)
    assert isinstance(detector, Detector)

    # If we try to create a detector with the same name, we should get the same detector back.
    retrieved_detector = gl.get_or_create_detector(name=unique_name, query=query)
    assert retrieved_detector.id == detector.id


def test_get_detector(gl: Groundlight, detector: Detector):
    _detector = gl.get_detector(id=detector.id)
    assert str(_detector)
    assert isinstance(_detector, Detector)


def test_get_detector_by_name(gl: Groundlight, detector: Detector):
    _detector = gl.get_detector_by_name(name=detector.name)
    assert str(_detector)
    assert isinstance(_detector, Detector)
    assert _detector.id == detector.id

    with pytest.raises(NotFoundError):
        gl.get_detector_by_name(name="not a real name")


def test_ask_confident(gl: Groundlight, detector: Detector):
    _image_query = gl.ask_confident(detector=detector.id, image="test/assets/dog.jpeg", wait=10)
    assert str(_image_query)
    assert isinstance(_image_query, ImageQuery)
    assert is_valid_display_result(_image_query.result)


def test_ask_ml(gl: Groundlight, detector: Detector):
    _image_query = gl.ask_ml(detector=detector.id, image="test/assets/dog.jpeg", wait=10)
    assert str(_image_query)
    assert isinstance(_image_query, ImageQuery)
    assert is_valid_display_result(_image_query.result)


def test_submit_image_query(gl: Groundlight, detector: Detector):
    def validate_image_query(_image_query: ImageQuery):
        assert str(_image_query)
        assert isinstance(_image_query, ImageQuery)
        assert is_valid_display_result(_image_query.result)

    _image_query = gl.submit_image_query(detector=detector.id, image="test/assets/dog.jpeg", wait=10)
    validate_image_query(_image_query)
    _image_query = gl.submit_image_query(detector=detector.id, image="test/assets/dog.jpeg", wait=3)
    validate_image_query(_image_query)
    _image_query = gl.submit_image_query(detector=detector.id, image="test/assets/dog.jpeg", wait=10, patience_time=20)
    validate_image_query(_image_query)
    _image_query = gl.submit_image_query(detector=detector.id, image="test/assets/dog.jpeg", human_review="NEVER")
    validate_image_query(_image_query)
    _image_query = gl.submit_image_query(
        detector=detector.id, image="test/assets/dog.jpeg", wait=180, confidence_threshold=0.75
    )
    validate_image_query(_image_query)
    assert _image_query.result.confidence >= IQ_IMPROVEMENT_THRESHOLD


def test_submit_image_query_blocking(gl: Groundlight, detector: Detector):
    _image_query = gl.submit_image_query(detector=detector.id, image="test/assets/dog.jpeg", wait=10)
    assert str(_image_query)
    assert isinstance(_image_query, ImageQuery)
    assert is_valid_display_result(_image_query.result)


def test_submit_image_query_returns_yes(gl: Groundlight):
    # We use the "never-review" pipeline to guarantee a confident "yes" answer.
    detector = gl.get_or_create_detector(name="Always a dog", query="Is there a dog?", pipeline_config="never-review")
    image_query = gl.submit_image_query(detector=detector, image="test/assets/dog.jpeg", wait=10)
    assert image_query.result.label == Label.YES


def test_submit_image_query_filename(gl: Groundlight, detector: Detector):
    _image_query = gl.submit_image_query(detector=detector.id, image="test/assets/dog.jpeg")
    assert str(_image_query)
    assert isinstance(_image_query, ImageQuery)
    assert is_valid_display_result(_image_query.result)


def test_submit_image_query_png(gl: Groundlight, detector: Detector):
    _image_query = gl.submit_image_query(detector=detector.id, image="test/assets/cat.png")
    assert str(_image_query)
    assert isinstance(_image_query, ImageQuery)
    assert is_valid_display_result(_image_query.result)


def test_submit_image_query_with_human_review_param(gl: Groundlight, detector: Detector):
    # For now, this just tests that the image query is submitted successfully.
    # There should probably be a better way to check whether the image query was escalated for human review.

    for human_review_value in ("DEFAULT", "ALWAYS", "NEVER"):
        _image_query = gl.submit_image_query(
            detector=detector.id, image="test/assets/dog.jpeg", human_review=human_review_value
        )
        assert is_valid_display_result(_image_query.result)


def test_submit_image_query_jpeg_bytes(gl: Groundlight, detector: Detector):
    jpeg = open("test/assets/dog.jpeg", "rb").read()
    _image_query = gl.submit_image_query(detector=detector.id, image=jpeg)
    assert str(_image_query)
    assert isinstance(_image_query, ImageQuery)
    assert is_valid_display_result(_image_query.result)


def test_submit_image_query_jpeg_truncated(gl: Groundlight, detector: Detector):
    jpeg = open("test/assets/dog.jpeg", "rb").read()
    jpeg_truncated = jpeg[:-500]  # Cut off the last 500 bytes
    # This is an extra difficult test because the header is valid.
    # So a casual check of the image will appear valid.
    with pytest.raises(openapi_client.exceptions.ApiException) as exc_info:
        _image_query = gl.submit_image_query(detector=detector.id, image=jpeg_truncated)
    exc_value = exc_info.value
    assert is_user_error(exc_value.status)


def test_submit_image_query_bad_filename(gl: Groundlight, detector: Detector):
    with pytest.raises(FileNotFoundError):
        _image_query = gl.submit_image_query(detector=detector.id, image="missing-file.jpeg")


def test_submit_image_query_bad_jpeg_file(gl: Groundlight, detector: Detector):
    with pytest.raises(ValueError) as exc_info:
        _image_query = gl.submit_image_query(detector=detector.id, image="test/assets/blankfile.jpeg")
    assert "jpeg" in str(exc_info).lower()


@pytest.mark.skipif(MISSING_PIL, reason="Needs pillow")  # type: ignore
def test_submit_image_query_pil(gl: Groundlight, detector: Detector):
    # generates a pil image and submits it
    from PIL import Image

    dog = Image.open("test/assets/dog.jpeg")
    _image_query = gl.submit_image_query(detector=detector.id, image=dog)

    black = Image.new("RGB", (640, 480))
    _image_query = gl.submit_image_query(detector=detector.id, image=black)


def test_submit_image_query_wait_and_want_async_causes_exception(gl: Groundlight, detector: Detector):
    """
    Tests that attempting to use the wait and want_async parameters together causes an exception.
    """

    with pytest.raises(ValueError):
        _image_query = gl.submit_image_query(
            detector=detector.id, image="test/assets/dog.jpeg", wait=10, want_async=True
        )


def test_submit_image_query_with_want_async_workflow(gl: Groundlight, detector: Detector):
    """
    Tests the workflow for submitting an image query with the want_async parameter set to True.
    """

    _image_query = gl.submit_image_query(detector=detector.id, image="test/assets/dog.jpeg", wait=0, want_async=True)

    # the result should be None
    assert _image_query.result is None

    # attempting to access fields within the result should raise an exception
    with pytest.raises(AttributeError):
        _ = _image_query.result.label  # type: ignore
    with pytest.raises(AttributeError):
        _ = _image_query.result.confidence  # type: ignore
    time.sleep(5)
    # you should be able to get a "real" result by retrieving an updated image query object from the server
    _image_query = gl.get_image_query(id=_image_query.id)
    assert _image_query.result is not None
    assert _image_query.result.label in VALID_DISPLAY_LABELS


def test_ask_async_workflow(gl: Groundlight, detector: Detector):
    """
    Tests the workflow for submitting an image query with ask_async.
    """
    _image_query = gl.ask_async(detector=detector.id, image="test/assets/dog.jpeg")

    # the result should be None
    assert _image_query.result is None

    # attempting to access fields within the result should raise an exception
    with pytest.raises(AttributeError):
        _ = _image_query.result.label  # type: ignore
    with pytest.raises(AttributeError):
        _ = _image_query.result.confidence  # type: ignore

    time.sleep(5)

    # you should be able to get a "real" result by retrieving an updated image query object from the server
    _image_query = gl.get_image_query(id=_image_query.id)
    assert _image_query.result is not None
    assert _image_query.result.label in VALID_DISPLAY_LABELS


def test_list_image_queries(gl: Groundlight):
    image_queries = gl.list_image_queries()
    assert str(image_queries)
    assert isinstance(image_queries, PaginatedImageQueryList)

    if image_queries.results:
        for image_query in image_queries.results:
            assert str(image_query)
            assert isinstance(image_query, ImageQuery)
            assert is_valid_display_result(image_query.result)


def test_get_image_query(gl: Groundlight, image_query_yes: ImageQuery):
    _image_query = gl.get_image_query(id=image_query_yes.id)
    assert str(_image_query)
    assert isinstance(_image_query, ImageQuery)
    assert is_valid_display_result(_image_query.result)


def test_get_image_query_label_yes(gl: Groundlight, image_query_yes: ImageQuery):
    gl.add_label(image_query_yes, Label.YES)
    retrieved_iq = gl.get_image_query(id=image_query_yes.id)
    assert retrieved_iq.result.label == Label.YES


def test_get_image_query_label_no(gl: Groundlight, image_query_no: ImageQuery):
    gl.add_label(image_query_no, Label.NO)
    retrieved_iq = gl.get_image_query(id=image_query_no.id)
    assert retrieved_iq.result.label == Label.NO


def test_add_label_to_object(gl: Groundlight, image_query_yes: ImageQuery):
    assert isinstance(image_query_yes, ImageQuery)
    gl.add_label(image_query_yes, Label.YES)


def test_add_label_by_id(gl: Groundlight, image_query_no: ImageQuery):
    iqid = image_query_no.id
    # TODO: Fully deprecate chk_ prefix
    assert iqid.startswith(("chk_", "iq_"))
    gl.add_label(iqid, Label.NO)


def test_add_label_names(gl: Groundlight, image_query_yes: ImageQuery, image_query_no: ImageQuery):
    iqid_yes = image_query_yes.id
    iqid_no = image_query_no.id

    # Valid labels
    gl.add_label(iqid_yes, Label.YES)
    gl.add_label(iqid_yes, Label.YES.value)
    gl.add_label(iqid_yes, "YES")
    gl.add_label(iqid_yes, "yes")
    gl.add_label(iqid_yes, "yEs")
    gl.add_label(iqid_no, Label.NO)
    gl.add_label(iqid_no, Label.NO.value)
    gl.add_label(iqid_no, "NO")
    gl.add_label(iqid_no, "no")

    # Invalid labels
    with pytest.raises(ValueError):
        gl.add_label(iqid_yes, "PASS")
    with pytest.raises(ValueError):
        gl.add_label(iqid_yes, "FAIL")
    with pytest.raises(ValueError):
        gl.add_label(iqid_yes, DeprecatedLabel.PASS)
    with pytest.raises(ValueError):
        gl.add_label(iqid_yes, DeprecatedLabel.FAIL)
    with pytest.raises(ValueError):
        gl.add_label(iqid_yes, "sorta")
    with pytest.raises(ValueError):
        gl.add_label(iqid_yes, "YES ")
    with pytest.raises(ValueError):
        gl.add_label(iqid_yes, " YES")
    with pytest.raises(ValueError):
        gl.add_label(iqid_yes, "0")
    with pytest.raises(ValueError):
        gl.add_label(iqid_yes, "1")

    # We technically don't allow these in the type signature, but users might do it anyway
    with pytest.raises(ValueError):
        gl.add_label(iqid_yes, 0)  # type: ignore
    with pytest.raises(ValueError):
        gl.add_label(iqid_yes, 1)  # type: ignore
    with pytest.raises(ValueError):
        gl.add_label(iqid_yes, None)  # type: ignore
    with pytest.raises(ValueError):
        gl.add_label(iqid_yes, True)  # type: ignore
    with pytest.raises(ValueError):
        gl.add_label(iqid_yes, False)  # type: ignore
    with pytest.raises(ValueError):
        gl.add_label(iqid_yes, b"YES")  # type: ignore

    # We may want to support something like this in the future, but not yet
    with pytest.raises(ValueError):
        gl.add_label(iqid_yes, Label.UNCLEAR)


def test_label_conversion_produces_strings():
    # In our code, it's easier to work with enums, but we allow users to pass in strings or enums
    labels = ["YES", Label.YES, Label.YES.value, "NO", Label.NO, Label.NO.value]
    for label in labels:
        display = convert_internal_label_to_display("", label)
        assert isinstance(display, str)
        internal = convert_internal_label_to_display("", display)
        assert isinstance(internal, str)


def test_enum_string_equality():
    assert "YES" == Label.YES == Label.YES.value


@pytest.mark.skipif(MISSING_NUMPY or MISSING_PIL, reason="Needs numpy and pillow")  # type: ignore
def test_submit_numpy_image(gl: Groundlight, detector: Detector):
    np_img = np.random.uniform(0, 255, (600, 800, 3))  # type: ignore
    _image_query = gl.submit_image_query(detector=detector.id, image=np_img)
    assert str(_image_query)
    assert isinstance(_image_query, ImageQuery)
    assert is_valid_display_result(_image_query.result)


@pytest.mark.skip(reason="Detector improvement is incredibly flaky")
@pytest.mark.skipif(MISSING_PIL, reason="Needs pillow")  # type: ignore
def test_detector_improvement(gl: Groundlight):
    # test that we get confidence improvement after sending images in
    # Pass two of each type of image in
    import random
    import time

    from PIL import Image, ImageEnhance

    random.seed(2741)

    name = f"Test test_detector_improvement {datetime.utcnow()}"  # Need a unique name
    query = "Is there a dog?"
    detector = gl.create_detector(name=name, query=query)

    def submit_noisy_image(image, label=None):
        sharpness = ImageEnhance.Sharpness(image)
        noisy_image = sharpness.enhance(random.uniform(0.75, 1.25))
        color = ImageEnhance.Color(noisy_image)
        noisy_image = color.enhance(random.uniform(0.75, 1))
        contrast = ImageEnhance.Contrast(noisy_image)
        noisy_image = contrast.enhance(random.uniform(0.75, 1))
        brightness = ImageEnhance.Brightness(noisy_image)
        noisy_image = brightness.enhance(random.uniform(0.75, 1))
        img_query = gl.submit_image_query(detector=detector.id, image=noisy_image, wait=0)
        if label is not None:
            gl.add_label(img_query, label)
        return img_query

    dog = Image.open("test/assets/dog.jpeg")
    cat = Image.open("test/assets/cat.jpeg")

    submit_noisy_image(dog, "YES")
    submit_noisy_image(dog, "YES")
    submit_noisy_image(cat, "NO")
    submit_noisy_image(cat, "NO")

    # wait to give enough time to train
    wait_period = 30  # seconds
    num_wait_periods = 4  # 2 minutes total
    result_confidence = 0.6
    new_dog_query = None
    new_cat_query = None
    for _ in range(num_wait_periods):
        time.sleep(wait_period)
        new_dog_query = submit_noisy_image(dog)
        new_cat_query = submit_noisy_image(cat)
        new_cat_result_confidence = new_cat_query.result.confidence
        new_dog_result_confidence = new_dog_query.result.confidence

        if (
            new_cat_result_confidence and new_cat_result_confidence < result_confidence
        ) or new_cat_query.result.label == "YES":
            # If the new query is not confident enough, we'll try again
            continue
        elif (
            new_dog_result_confidence and new_dog_result_confidence < result_confidence
        ) or new_dog_query.result.label == "NO":
            # If the new query is not confident enough, we'll try again
            continue
        else:
            assert True
            return

    assert (
        False
    ), f"The detector {detector} quality has not improved after two minutes q.v. {new_dog_query}, {new_cat_query}"


<<<<<<< HEAD
=======
@pytest.mark.skip(reason="Detector improvement is incredibly flaky")
>>>>>>> ed7512f0
def test_ask_method_quality(gl: Groundlight, detector: Detector):
    # asks for some level of quality on how fast ask_ml is and that we will get a confident result from ask_confident
    fast_always_yes_iq = gl.ask_ml(detector=detector.id, image="test/assets/dog.jpeg", wait=0)
    assert iq_is_answered(fast_always_yes_iq)
    name = f"Test {datetime.utcnow()}"  # Need a unique name
    query = "Is there a dog?"
    detector = gl.create_detector(name=name, query=query, confidence_threshold=0.8)
    fast_iq = gl.ask_ml(detector=detector.id, image="test/assets/dog.jpeg", wait=0)
    assert iq_is_answered(fast_iq)
    confident_iq = gl.ask_confident(detector=detector.id, image="test/assets/dog.jpeg", wait=180)
    assert confident_iq.result.confidence > IQ_IMPROVEMENT_THRESHOLD


def test_start_inspection(gl: Groundlight):
    inspection_id = gl.start_inspection()

    assert isinstance(inspection_id, str)
    assert "inspect_" in inspection_id


def test_update_inspection_metadata_success(gl: Groundlight):
    """Starts an inspection and adds a couple pieces of metadata to it.
    This should succeed. If there are any errors, an exception will be raised.
    """
    inspection_id = gl.start_inspection()

    user_provided_key = "Inspector"
    user_provided_value = "Bob"
    gl.update_inspection_metadata(inspection_id, user_provided_key, user_provided_value)

    user_provided_key = "Engine ID"
    user_provided_value = "1234"
    gl.update_inspection_metadata(inspection_id, user_provided_key, user_provided_value)


def test_update_inspection_metadata_failure(gl: Groundlight):
    """Attempts to add metadata to an inspection after it is closed.
    Should raise an exception.
    """
    inspection_id = gl.start_inspection()

    _ = gl.stop_inspection(inspection_id)

    with pytest.raises(ValueError):
        user_provided_key = "Inspector"
        user_provided_value = "Bob"
        gl.update_inspection_metadata(inspection_id, user_provided_key, user_provided_value)


def test_update_inspection_metadata_invalid_inspection_id(gl: Groundlight):
    """Attempt to update metadata for an inspection that doesn't exist.
    Should raise an InternalApiError.
    """

    inspection_id = "some_invalid_inspection_id"
    user_provided_key = "Operator"
    user_provided_value = "Bob"

    with pytest.raises(InternalApiError):
        gl.update_inspection_metadata(inspection_id, user_provided_key, user_provided_value)


def test_stop_inspection_pass(gl: Groundlight, detector: Detector):
    """Starts an inspection, submits a query with the inspection ID that should pass, stops
    the inspection, checks the result.
    """
    inspection_id = gl.start_inspection()

    _ = gl.submit_image_query(detector=detector, image="test/assets/dog.jpeg", inspection_id=inspection_id)

    assert gl.stop_inspection(inspection_id) == "PASS"


def test_stop_inspection_fail(gl: Groundlight, detector: Detector):
    """Starts an inspection, submits a query that should fail, stops
    the inspection, checks the result.
    """
    inspection_id = gl.start_inspection()

    iq = gl.submit_image_query(detector=detector, image="test/assets/cat.jpeg", inspection_id=inspection_id)
    gl.add_label(iq, Label.NO)  # labeling it NO just to be sure the inspection fails

    assert gl.stop_inspection(inspection_id) == "FAIL"


def test_stop_inspection_with_invalid_id(gl: Groundlight):
    inspection_id = "some_invalid_inspection_id"

    with pytest.raises(InternalApiError):
        gl.stop_inspection(inspection_id)


def test_update_detector_confidence_threshold_success(gl: Groundlight, detector: Detector):
    """Updates the confidence threshold for a detector. This should succeed."""
    gl.update_detector_confidence_threshold(detector.id, 0.77)


def test_update_detector_confidence_threshold_failure(gl: Groundlight, detector: Detector):
    """Attempts to update the confidence threshold for a detector to invalid values.
    Should raise ValueError exceptions.
    """
    with pytest.raises(ValueError):
        gl.update_detector_confidence_threshold(detector.id, 77)  # too high

    with pytest.raises(ValueError):
        gl.update_detector_confidence_threshold(detector.id, -1)  # too low<|MERGE_RESOLUTION|>--- conflicted
+++ resolved
@@ -526,10 +526,7 @@
     ), f"The detector {detector} quality has not improved after two minutes q.v. {new_dog_query}, {new_cat_query}"
 
 
-<<<<<<< HEAD
-=======
 @pytest.mark.skip(reason="Detector improvement is incredibly flaky")
->>>>>>> ed7512f0
 def test_ask_method_quality(gl: Groundlight, detector: Detector):
     # asks for some level of quality on how fast ask_ml is and that we will get a confident result from ask_confident
     fast_always_yes_iq = gl.ask_ml(detector=detector.id, image="test/assets/dog.jpeg", wait=0)
