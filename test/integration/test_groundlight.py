--- conflicted
+++ resolved
@@ -6,11 +6,7 @@
 import openapi_client
 import pytest
 from groundlight import Groundlight
-<<<<<<< HEAD
 from groundlight.binary_labels import DeprecatedLabel, Label, convert_internal_label_to_display, is_valid_display_result
-=======
-from groundlight.binary_labels import DEPRECATED_LABEL_NAMES, NO, YES
->>>>>>> cced879c
 from groundlight.internalapi import NotFoundError
 from groundlight.optional_imports import *
 from groundlight.status_codes import is_user_error
@@ -139,22 +135,14 @@
     _image_query = gl.submit_image_query(detector=detector.id, image="test/assets/dog.jpeg", wait=2)
     assert str(_image_query)
     assert isinstance(_image_query, ImageQuery)
-<<<<<<< HEAD
     assert is_valid_display_result(_image_query.result)
-=======
-    assert _image_query.result.label not in DEPRECATED_LABEL_NAMES
->>>>>>> cced879c
 
 
 def test_submit_image_query_returns_yes(gl: Groundlight):
     # We use the "never-review" model to guarantee a "yes" answer.
     detector = gl.get_or_create_detector(name="Always a dog", query="Is there a dog?", config_name="never-review")
     image_query = gl.submit_image_query(detector=detector, image="test/assets/dog.jpeg", wait=5)
-<<<<<<< HEAD
     assert image_query.result.label == Label.YES
-=======
-    assert image_query.result.label == YES
->>>>>>> cced879c
 
 
 def test_submit_image_query_filename(gl: Groundlight, detector: Detector):
@@ -215,11 +203,7 @@
         for image_query in image_queries.results:
             assert str(image_query)
             assert isinstance(image_query, ImageQuery)
-<<<<<<< HEAD
             assert is_valid_display_result(image_query.result)
-=======
-            assert image_query.result.label.lower() not in DEPRECATED_LABEL_NAMES
->>>>>>> cced879c
 
 
 def test_get_image_query(gl: Groundlight, image_query: ImageQuery):
@@ -255,27 +239,18 @@
 
 def test_add_label_to_object(gl: Groundlight, image_query: ImageQuery):
     assert isinstance(image_query, ImageQuery)
-<<<<<<< HEAD
     gl.add_label(image_query, Label.YES)
-=======
-    gl.add_label(image_query, YES)
->>>>>>> cced879c
 
 
 def test_add_label_by_id(gl: Groundlight, image_query: ImageQuery):
     iqid = image_query.id
     # TODO: Fully deprecate chk_ prefix
     assert iqid.startswith(("chk_", "iq_"))
-<<<<<<< HEAD
     gl.add_label(iqid, Label.NO)
-=======
-    gl.add_label(iqid, NO)
->>>>>>> cced879c
 
 
 def test_add_label_names(gl: Groundlight, image_query: ImageQuery):
     iqid = image_query.id
-<<<<<<< HEAD
 
     # Valid labels
     gl.add_label(iqid, Label.YES)
@@ -297,14 +272,6 @@
         gl.add_label(iqid, DeprecatedLabel.PASS)
     with pytest.raises(ValueError):
         gl.add_label(iqid, DeprecatedLabel.FAIL)
-=======
-    gl.add_label(iqid, "FAIL")
-    gl.add_label(iqid, "PASS")
-    gl.add_label(iqid, "YES")
-    gl.add_label(iqid, "NO")
-    gl.add_label(iqid, "FaIl")
-    gl.add_label(iqid, "yEs")
->>>>>>> cced879c
     with pytest.raises(ValueError):
         gl.add_label(iqid, "sorta")
     with pytest.raises(ValueError):
