--- conflicted
+++ resolved
@@ -4,20 +4,8 @@
 from datetime import datetime
 
 import pytest
-<<<<<<< HEAD
 import os
 from unittest.mock import patch
-=======
-
-
-@pytest.fixture(name="no_api_token")
-def fixture_no_api_token():
-    # you need to have an API token set to run the tests, but this lets us test behavior if an API token is not set
-    original_api_token = os.environ.get("GROUNDLIGHT_API_TOKEN")
-    del os.environ["GROUNDLIGHT_API_TOKEN"]
-    yield
-    os.environ["GROUNDLIGHT_API_TOKEN"] = original_api_token
->>>>>>> 5a06090f
 
 
 def test_list_detector():
