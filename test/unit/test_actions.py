--- conflicted
+++ resolved
@@ -5,22 +5,13 @@
 from groundlight_openapi_client.exceptions import NotFoundException
 
 
-<<<<<<< HEAD
 def test_create_action(gl_experimental: ExperimentalApi):
     # We first clear out any rules in case the account has any left over from a previous test
     gl_experimental.delete_all_rules()
     name = f"Test {datetime.utcnow()}"
     det = gl_experimental.get_or_create_detector(name, "test_query")
-    rule = gl_experimental.create_rule(det, "test_rule", "EMAIL", "test@example.com")
+    rule = gl_experimental.create_rule(det, f"test_rule_{name}", "EMAIL", "test@example.com")
     rule2 = gl_experimental.get_rule(rule.id)
-=======
-def test_create_action(gl: ExperimentalApi):
-    # use a unique name for the alert
-    name = f"Test {datetime.utcnow()}"
-    det = gl.get_or_create_detector(name, "test_query")
-    rule = gl.create_rule(det, f"test_rule_{name}", "EMAIL", "test@example.com")
-    rule2 = gl.get_rule(rule.id)
->>>>>>> d3d82dff
     assert rule == rule2
     gl_experimental.delete_rule(rule.id)
     with pytest.raises(NotFoundException) as _:
