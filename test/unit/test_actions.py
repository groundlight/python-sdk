--- conflicted
+++ resolved
@@ -6,14 +6,10 @@
 
 
 def test_create_action(gl: ExperimentalApi):
-<<<<<<< HEAD
     # We first clear out any rules in case the account has any left over from a previous test
     gl.delete_all_rules()
-    det = gl.get_or_create_detector("testing_detector", "test_query")
-=======
     name = f"Test {datetime.utcnow()}"
     det = gl.get_or_create_detector(name, "test_query")
->>>>>>> 8b896e8b
     rule = gl.create_rule(det, "test_rule", "EMAIL", "test@example.com")
     rule2 = gl.get_rule(rule.id)
     assert rule == rule2
