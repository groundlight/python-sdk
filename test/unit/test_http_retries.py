--- conflicted
+++ resolved
@@ -1,10 +1,7 @@
 from datetime import datetime
 from typing import Any, Callable
 from unittest import mock
-<<<<<<< HEAD
 # from flaky import flaky
-=======
->>>>>>> 806ca4c9
 
 import pytest
 from flaky import flaky
@@ -44,12 +41,7 @@
         confidence_threshold=DEFAULT_CONFIDENCE_THRESHOLD,
     )
 
-<<<<<<< HEAD
 # @flaky(max_runs=4, min_passes=1)
-=======
-
-@flaky(max_runs=4, min_passes=1)
->>>>>>> 806ca4c9
 def test_get_or_create_detector_attempts_retries(gl: Groundlight):
     run_test(
         mocked_call="requests.request",
@@ -60,12 +52,7 @@
         confidence_threshold=DEFAULT_CONFIDENCE_THRESHOLD,
     )
 
-<<<<<<< HEAD
 # @flaky(max_runs=4, min_passes=1)
-=======
-
-@flaky(max_runs=4, min_passes=1)
->>>>>>> 806ca4c9
 def test_get_detector_attempts_retries(gl: Groundlight, detector: Detector):
     run_test(
         mocked_call="urllib3.PoolManager.request",
