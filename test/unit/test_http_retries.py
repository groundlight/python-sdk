--- conflicted
+++ resolved
@@ -40,12 +40,7 @@
         confidence_threshold=DEFAULT_CONFIDENCE_THRESHOLD,
     )
 
-<<<<<<< HEAD
 @flaky(max_runs=4, min_passes=1)
-=======
-
-@flaky(max_runs=3, min_passes=1)
->>>>>>> 3f0ad3f4
 def test_get_or_create_detector_attempts_retries(gl: Groundlight):
     run_test(
         mocked_call="urllib3.PoolManager.request",
@@ -56,12 +51,7 @@
         confidence_threshold=DEFAULT_CONFIDENCE_THRESHOLD,
     )
 
-<<<<<<< HEAD
 @flaky(max_runs=4, min_passes=1)
-=======
-
-@flaky(max_runs=3, min_passes=1)
->>>>>>> 3f0ad3f4
 def test_get_detector_attempts_retries(gl: Groundlight, detector: Detector):
     run_test(
         mocked_call="urllib3.PoolManager.request",
