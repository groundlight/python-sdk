from datetime import datetime

<<<<<<< HEAD
gl = ExperimentalApi()
=======
from groundlight import ExperimentalApi

gl = ExperimentalApi(endpoint="https://api.groundlight.ai/")
>>>>>>> cea8dc3e


def test_invalid_endpoint_config():
    print(gl.make_generic_api_request("/v1/me", "GET"))
    print(gl.make_generic_api_request("/v1/detectors", "GET"))
    name = f"Test {datetime.utcnow()}"
    print(gl.make_generic_api_request("/v1/detector-groups", "POST", body={"name": name}))<|MERGE_RESOLUTION|>--- conflicted
+++ resolved
@@ -1,12 +1,8 @@
 from datetime import datetime
 
-<<<<<<< HEAD
-gl = ExperimentalApi()
-=======
 from groundlight import ExperimentalApi
 
-gl = ExperimentalApi(endpoint="https://api.groundlight.ai/")
->>>>>>> cea8dc3e
+gl = ExperimentalApi()
 
 
 def test_invalid_endpoint_config():
