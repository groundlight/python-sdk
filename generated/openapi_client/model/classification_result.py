"""
    Groundlight API

    Ask visual queries.  # noqa: E501

    The version of the OpenAPI document: 0.1.0
    Contact: support@groundlight.ai
    Generated by: https://openapi-generator.tech
"""


import re  # noqa: F401
import sys  # noqa: F401

from openapi_client.model_utils import (  # noqa: F401
    ApiTypeError,
    ModelComposed,
    ModelNormal,
    ModelSimple,
    cached_property,
    change_keys_js_to_python,
    convert_js_args_to_python_args,
    date,
    datetime,
    file_type,
    none_type,
    validate_get_composed_info,
    OpenApiModel
)
from openapi_client.exceptions import ApiAttributeError



class ClassificationResult(ModelNormal):
    """NOTE: This class is auto generated by OpenAPI Generator.
    Ref: https://openapi-generator.tech

    Do not edit the class manually.

    Attributes:
      allowed_values (dict): The key is the tuple path to the attribute
          and the for var_name this is (var_name,). The value is a dict
          with a capitalized key describing the allowed value and an allowed
          value. These dicts store the allowed enum values.
      attribute_map (dict): The key is attribute name
          and the value is json key in definition.
      discriminator_value_class_map (dict): A dict to go from the discriminator
          variable value to the discriminator class name.
      validations (dict): The key is the tuple path to the attribute
          and the for var_name this is (var_name,). The value is a dict
          that stores validations for max_length, min_length, max_items,
          min_items, exclusive_maximum, inclusive_maximum, exclusive_minimum,
          inclusive_minimum, and regex.
      additional_properties_type (tuple): A tuple of classes accepted
          as additional properties values.
    """
<<<<<<< HEAD
    _required_property_names = set((
        'label',
    ))
    
    
    class confidence(
        _SchemaValidator(
            inclusive_maximum=1,
            inclusive_minimum=0,
        ),
        _SchemaTypeChecker(typing.Union[none_type, decimal.Decimal, ]),
        NumberBase,
        NoneBase,
        Schema
    ):
    
        def __new__(
            cls,
            *args: typing.Union[float, None, ],
            _instantiation_metadata: typing.Optional[InstantiationMetadata] = None,
        ) -> 'confidence':
            return super().__new__(
                cls,
                *args,
                _instantiation_metadata=_instantiation_metadata,
            )
    label = StrSchema


    def __new__(
        cls,
        *args: typing.Union[dict, frozendict, ],
        label: label,
        confidence: typing.Union[confidence, Unset] = unset,
        _instantiation_metadata: typing.Optional[InstantiationMetadata] = None,
        **kwargs: typing.Type[Schema],
    ) -> 'ClassificationResult':
        return super().__new__(
            cls,
            *args,
            label=label,
            confidence=confidence,
            _instantiation_metadata=_instantiation_metadata,
            **kwargs,
        )
=======

    allowed_values = {
    }

    validations = {
        ('confidence',): {
            'inclusive_maximum': 1,
            'inclusive_minimum': 0,
        },
    }

    @cached_property
    def additional_properties_type():
        """
        This must be a method because a model may have properties that are
        of type self, this must run after the class is loaded
        """
        return (bool, date, datetime, dict, float, int, list, str, none_type,)  # noqa: E501

    _nullable = False

    @cached_property
    def openapi_types():
        """
        This must be a method because a model may have properties that are
        of type self, this must run after the class is loaded

        Returns
            openapi_types (dict): The key is attribute name
                and the value is attribute type.
        """
        return {
            'label': (str,),  # noqa: E501
            'confidence': (float, none_type,),  # noqa: E501
        }

    @cached_property
    def discriminator():
        return None


    attribute_map = {
        'label': 'label',  # noqa: E501
        'confidence': 'confidence',  # noqa: E501
    }

    read_only_vars = {
    }

    _composed_schemas = {}

    @classmethod
    @convert_js_args_to_python_args
    def _from_openapi_data(cls, label, *args, **kwargs):  # noqa: E501
        """ClassificationResult - a model defined in OpenAPI

        Args:
            label (str): What is the predicted label?

        Keyword Args:
            _check_type (bool): if True, values for parameters in openapi_types
                                will be type checked and a TypeError will be
                                raised if the wrong type is input.
                                Defaults to True
            _path_to_item (tuple/list): This is a list of keys or values to
                                drill down to the model in received_data
                                when deserializing a response
            _spec_property_naming (bool): True if the variable names in the input data
                                are serialized names, as specified in the OpenAPI document.
                                False if the variable names in the input data
                                are pythonic names, e.g. snake case (default)
            _configuration (Configuration): the instance to use when
                                deserializing a file_type parameter.
                                If passed, type conversion is attempted
                                If omitted no type conversion is done.
            _visited_composed_classes (tuple): This stores a tuple of
                                classes that we have traveled through so that
                                if we see that class again we will not use its
                                discriminator again.
                                When traveling through a discriminator, the
                                composed schema that is
                                is traveled through is added to this set.
                                For example if Animal has a discriminator
                                petType and we pass in "Dog", and the class Dog
                                allOf includes Animal, we move through Animal
                                once using the discriminator, and pick Dog.
                                Then in Dog, we will make an instance of the
                                Animal class but this time we won't travel
                                through its discriminator because we passed in
                                _visited_composed_classes = (Animal,)
            confidence (float, none_type): On a scale of 0 to 1, how confident are we in the predicted label?. [optional]  # noqa: E501
        """

        _check_type = kwargs.pop('_check_type', True)
        _spec_property_naming = kwargs.pop('_spec_property_naming', False)
        _path_to_item = kwargs.pop('_path_to_item', ())
        _configuration = kwargs.pop('_configuration', None)
        _visited_composed_classes = kwargs.pop('_visited_composed_classes', ())

        self = super(OpenApiModel, cls).__new__(cls)

        if args:
            raise ApiTypeError(
                "Invalid positional arguments=%s passed to %s. Remove those invalid positional arguments." % (
                    args,
                    self.__class__.__name__,
                ),
                path_to_item=_path_to_item,
                valid_classes=(self.__class__,),
            )

        self._data_store = {}
        self._check_type = _check_type
        self._spec_property_naming = _spec_property_naming
        self._path_to_item = _path_to_item
        self._configuration = _configuration
        self._visited_composed_classes = _visited_composed_classes + (self.__class__,)

        self.label = label
        for var_name, var_value in kwargs.items():
            if var_name not in self.attribute_map and \
                        self._configuration is not None and \
                        self._configuration.discard_unknown_keys and \
                        self.additional_properties_type is None:
                # discard variable.
                continue
            setattr(self, var_name, var_value)
        return self

    required_properties = set([
        '_data_store',
        '_check_type',
        '_spec_property_naming',
        '_path_to_item',
        '_configuration',
        '_visited_composed_classes',
    ])

    @convert_js_args_to_python_args
    def __init__(self, label, *args, **kwargs):  # noqa: E501
        """ClassificationResult - a model defined in OpenAPI

        Args:
            label (str): What is the predicted label?

        Keyword Args:
            _check_type (bool): if True, values for parameters in openapi_types
                                will be type checked and a TypeError will be
                                raised if the wrong type is input.
                                Defaults to True
            _path_to_item (tuple/list): This is a list of keys or values to
                                drill down to the model in received_data
                                when deserializing a response
            _spec_property_naming (bool): True if the variable names in the input data
                                are serialized names, as specified in the OpenAPI document.
                                False if the variable names in the input data
                                are pythonic names, e.g. snake case (default)
            _configuration (Configuration): the instance to use when
                                deserializing a file_type parameter.
                                If passed, type conversion is attempted
                                If omitted no type conversion is done.
            _visited_composed_classes (tuple): This stores a tuple of
                                classes that we have traveled through so that
                                if we see that class again we will not use its
                                discriminator again.
                                When traveling through a discriminator, the
                                composed schema that is
                                is traveled through is added to this set.
                                For example if Animal has a discriminator
                                petType and we pass in "Dog", and the class Dog
                                allOf includes Animal, we move through Animal
                                once using the discriminator, and pick Dog.
                                Then in Dog, we will make an instance of the
                                Animal class but this time we won't travel
                                through its discriminator because we passed in
                                _visited_composed_classes = (Animal,)
            confidence (float, none_type): On a scale of 0 to 1, how confident are we in the predicted label?. [optional]  # noqa: E501
        """

        _check_type = kwargs.pop('_check_type', True)
        _spec_property_naming = kwargs.pop('_spec_property_naming', False)
        _path_to_item = kwargs.pop('_path_to_item', ())
        _configuration = kwargs.pop('_configuration', None)
        _visited_composed_classes = kwargs.pop('_visited_composed_classes', ())

        if args:
            raise ApiTypeError(
                "Invalid positional arguments=%s passed to %s. Remove those invalid positional arguments." % (
                    args,
                    self.__class__.__name__,
                ),
                path_to_item=_path_to_item,
                valid_classes=(self.__class__,),
            )

        self._data_store = {}
        self._check_type = _check_type
        self._spec_property_naming = _spec_property_naming
        self._path_to_item = _path_to_item
        self._configuration = _configuration
        self._visited_composed_classes = _visited_composed_classes + (self.__class__,)

        self.label = label
        for var_name, var_value in kwargs.items():
            if var_name not in self.attribute_map and \
                        self._configuration is not None and \
                        self._configuration.discard_unknown_keys and \
                        self.additional_properties_type is None:
                # discard variable.
                continue
            setattr(self, var_name, var_value)
            if var_name in self.read_only_vars:
                raise ApiAttributeError(f"`{var_name}` is a read-only attribute. Use `from_openapi_data` to instantiate "
                                     f"class with read only attributes.")
>>>>>>> d7d005c8
<|MERGE_RESOLUTION|>--- conflicted
+++ resolved
@@ -54,53 +54,6 @@
       additional_properties_type (tuple): A tuple of classes accepted
           as additional properties values.
     """
-<<<<<<< HEAD
-    _required_property_names = set((
-        'label',
-    ))
-    
-    
-    class confidence(
-        _SchemaValidator(
-            inclusive_maximum=1,
-            inclusive_minimum=0,
-        ),
-        _SchemaTypeChecker(typing.Union[none_type, decimal.Decimal, ]),
-        NumberBase,
-        NoneBase,
-        Schema
-    ):
-    
-        def __new__(
-            cls,
-            *args: typing.Union[float, None, ],
-            _instantiation_metadata: typing.Optional[InstantiationMetadata] = None,
-        ) -> 'confidence':
-            return super().__new__(
-                cls,
-                *args,
-                _instantiation_metadata=_instantiation_metadata,
-            )
-    label = StrSchema
-
-
-    def __new__(
-        cls,
-        *args: typing.Union[dict, frozendict, ],
-        label: label,
-        confidence: typing.Union[confidence, Unset] = unset,
-        _instantiation_metadata: typing.Optional[InstantiationMetadata] = None,
-        **kwargs: typing.Type[Schema],
-    ) -> 'ClassificationResult':
-        return super().__new__(
-            cls,
-            *args,
-            label=label,
-            confidence=confidence,
-            _instantiation_metadata=_instantiation_metadata,
-            **kwargs,
-        )
-=======
 
     allowed_values = {
     }
@@ -314,5 +267,4 @@
             setattr(self, var_name, var_value)
             if var_name in self.read_only_vars:
                 raise ApiAttributeError(f"`{var_name}` is a read-only attribute. Use `from_openapi_data` to instantiate "
-                                     f"class with read only attributes.")
->>>>>>> d7d005c8
+                                     f"class with read only attributes.")