--- conflicted
+++ resolved
@@ -1,12 +1,8 @@
 {
   "name": "groundlight-sdk-generator",
   "dependencies": {
-<<<<<<< HEAD
-    "@openapitools/openapi-generator-cli": "^2.7.0",
+    "@openapitools/openapi-generator-cli": "^2.9.0",
     "rehype-katex": "^7.0.0",
     "remark-math": "^6.0.0"
-=======
-    "@openapitools/openapi-generator-cli": "^2.9.0"
->>>>>>> b782ecf6
   }
 }