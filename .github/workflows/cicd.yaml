# CI/CD workflow for the groundlight-sdk-python repository. We lint, test, deploy docs, and publish
# to pypi.
name: cicd
on:
  push:

env:
  PYTHON_VERSION: "3.10"
  POETRY_VERSION: "1.7.1"
jobs:
  # Run our linter on every push to the repository.
  lint:
    runs-on: ubuntu-latest
    steps:
      - name: get code
        uses: actions/checkout@v4
      - name: install python
        uses: actions/setup-python@v4
        with:
          python-version: ${{ env.PYTHON_VERSION }}
      - name: install poetry
        uses: snok/install-poetry@v1
        with:
          version: ${{ env.POETRY_VERSION }}
      - name: show python version ${{ env.PYTHON_VERSION }}
        run: |
          poetry run python --version
      - name: install linter dependencies
        run: |
          make install-lint
      - name: lint
        run: |
          make lint

  # Run integration tests against the API. For efficiency, we only run one version of python on
  # non-main branches.
  test-simple:
    runs-on: ubuntu-latest
    steps:
      - name: get code
        uses: actions/checkout@v4
      - name: install python
        uses: actions/setup-python@v4
        with:
          python-version: ${{ env.PYTHON_VERSION }}
      - name: install poetry
        uses: snok/install-poetry@v1
        with:
          version: ${{ env.POETRY_VERSION }}
      - name: show python version ${{ env.PYTHON_VERSION }}
        run: |
          poetry run python --version
      - name: install dependencies (without extras)
        run: make install
      # TODO: Should we run all tests against the prod API?
      - name: run tests
        env:
          # This is associated with the "sdk-integ-test" user, credentials on 1password
          GROUNDLIGHT_API_TOKEN: ${{ secrets.GROUNDLIGHT_API_TOKEN }}
        run: make test-integ
      - name: run docs tests
        run: make test-docs
        env:
          # This is associated with the "sdk-test-prod" user, credentials on 1password
          GROUNDLIGHT_API_TOKEN: ${{ secrets.GROUNDLIGHT_API_TOKEN_PROD }}

  # Check that the docs build.  (No broken links, etc.)
  test-docs:
    runs-on: ubuntu-latest
    defaults:
      run:
        working-directory: docs/
    steps:
      - name: Get code
        uses: actions/checkout@v4
      - name: Setup npm
        uses: actions/setup-node@v3
        with:
          node-version: 18
          cache: npm
      - name: Install dependencies
        run: npm install
      - name: Build website
        run: npm run build

    # Checks that the API reference docs built with shpinx build
  test-api-reference-docs:
    runs-on: ubuntu-latest
    steps:
      - name: get code 
        uses: actions/checkout@v4
      - name: install python
        uses: actions/setup-python@v4
        with:
          python-version: ${{ env.PYTHON_VERSION }}
      - name: install poetry 
        uses: snok/install-poetry@v1
        with:
          version: ${{ env.POETRY_VERSION }}

      - name: Install dependencies 
        run: make install-sphinx-deps

      - name: Build API documentation
        run: |
          make apidocs

  # Run integration tests against the API (only on the main branch, though). The comprehensive
  # version runs a matrix of python versions for better coverage.
  # This tests runs on 
  # - merges to main
  # - releases
  # - branch names ending with "-fulltest"
  test-comprehensive:
<<<<<<< HEAD
    # if: github.ref == 'refs/heads/main' || startsWith(github.ref, 'refs/tags/v')
    # needs:
    #   - test-simple
    #   - test-docs
=======
    if: >-
      github.ref == 'refs/heads/main' ||
      startsWith(github.ref, 'refs/tags/v') ||
      endsWith(github.ref, '-fulltest')
    needs:
      - test-simple
      - test-docs
>>>>>>> dfd0a173
    runs-on: ubuntu-latest
    strategy:
      # fail-fast=false works best for flaky tests with manual "retry failed".
      # Of course we should get rid of the race conditions that make these tests flaky.
      # Some AI lied to me and said I could just put "max-retry" here but you can't.
      fail-fast: false
      matrix:
        python-version: [
            #"3.6",   # Default on Ubuntu18.04 but openapi-generator fails
            "3.7",  # EOL but we're still supporting it for now.
            "3.8",
            "3.9",
            "3.10",
            "3.11",
            "3.12",
          ]
        install_extras: [true, false]
    steps:
      - name: get code
        uses: actions/checkout@v4
      - name: install modern python for poetry
        uses: actions/setup-python@v4
        with:
          # We use this python to install poetry -- we choose a modern version
          python-version: ${{ env.PYTHON_VERSION }}
      - name: install poetry
        uses: snok/install-poetry@v1
        with:
          version: ${{ env.POETRY_VERSION }}
      - name: install python for python-sdk venv
        uses: actions/setup-python@v4
        with:
          # We use this python for the sdk venv
          python-version: ${{ matrix.python-version }}
      - name: choose python version ${{ matrix.python-version }}
        run: |
          # set the environment to use the matrix python version
          poetry env use python${{ matrix.python-version }}
          poetry run python --version
      - name: show python version ${{ matrix.python-version }}
        run: |
          poetry run python --version
      - name: install dependencies
        run: make install
      - name: install extras
        if: matrix.install_extras
        run: make install-extras
      # TODO: Should we run all tests against the prod API?
      - name: run tests
        env:
          # This is associated with the "sdk-integ-test" user, credentials on 1password
          GROUNDLIGHT_API_TOKEN: ${{ secrets.GROUNDLIGHT_API_TOKEN }}
        run: make test-integ
      - name: run docs tests
        run: make test-docs
        env:
          # This is associated with the "sdk-test-prod" user, credentials on 1password
          GROUNDLIGHT_API_TOKEN: ${{ secrets.GROUNDLIGHT_API_TOKEN_PROD }}

  # Run the auto-formatter when we're not on the main branch or creating a release. This will push a
  # new commit to the PR branch if needed.
  format:
    if: startsWith(github.ref, 'refs/heads/') && github.ref != 'refs/heads/main'
    runs-on: ubuntu-latest
    steps:
      - name: get code
        uses: actions/checkout@v4
        with:
          ref: ${{ github.head_ref }}
      - name: install python
        uses: actions/setup-python@v4
        with:
          python-version: ${{ env.PYTHON_VERSION }}
      - name: install poetry
        uses: snok/install-poetry@v1
        with:
          version: ${{ env.POETRY_VERSION }}
      - name: show python version ${{ env.PYTHON_VERSION }}
        run: |
          poetry run python --version
      - name: install linter dependencies
        run: |
          make install-lint
      - name: run formatter
        run: |
          make format
      - name: check for modified files
        id: git-check
        run: |
          git status
          echo ::set-output name=modified::$(if git diff-index --quiet HEAD --; then echo "false"; else echo "true"; fi)
      - name: push changes (if needed)
        if: steps.git-check.outputs.modified == 'true'
        run: |
          git config --global user.name 'Auto-format Bot'
          git config --global user.email 'autoformatbot@groundlight.ai'
          git remote set-url origin https://x-access-token:${{ secrets.GITHUB_TOKEN }}@github.com/${{ github.repository }}
          git commit -am "Automatically reformatting code"
          git push

  # Build and deploy the docs on all pushes to the `main` branch. Note that we don't require a code
  # release -- we don't want to couple documentation updates with code releases.
  # TODO: We'd like to build on pushes on any branch when docs/** changes. But then only deploy if
  # we are on the `main` branch and docs/** has changes.
  deploy-docs:
    if: github.ref == 'refs/heads/main' || startsWith(github.ref, 'refs/tags/v')
    needs:
      - test-comprehensive
      - test-api-reference-docs
    runs-on: ubuntu-latest
    defaults:
      run:
        working-directory: docs/
    steps:
      - name: Get code
        uses: actions/checkout@v4
      - name: Install poetry 
        uses: snok/install-poetry@v1
        with:
          version: ${{ env.POETRY_VERSION }}
      - name: Setup npm
        uses: actions/setup-node@v3
        with:
          node-version: 18
          cache: npm
      - name: Install dependencies
        run: npm install
      - name: Install sphinx dependencies
        run: |
          cd .. 
          make install-sphinx-deps
      - name: Build website
        run: |
          cd ..
          make docs-comprehensive 
      - name: Deploy website (if on main branch)
        # Docs: https://github.com/peaceiris/actions-gh-pages#%EF%B8%8F-docusaurus
        uses: peaceiris/actions-gh-pages@v3
        with:
          github_token: ${{ secrets.GITHUB_TOKEN }}
          publish_dir: ./docs/build
          # Someday we might want to set the destination to a staging dir for PR's
          #destination_dir: staging
          # The following lines assign commit authorship to the official
          # GH-Actions bot for deploys to `gh-pages` branch:
          # https://github.com/actions/checkout/issues/13#issuecomment-724415212
          # The GH actions bot is used by default if you didn't specify the two fields.
          # You can swap them out with your own user credentials.
          user_name: github-actions[bot]
          user_email: 41898282+github-actions[bot]@users.noreply.github.com

  # When a release is created on github (and comprehensive tests passed), publish the groundlight
  # package to public pypi.
  publish-python-package:
    if: startsWith(github.ref, 'refs/tags/v')
    runs-on: ubuntu-latest
    needs:
      - test-comprehensive
      # For now, we'll require the comprehensive tests to succeed, but not the linter checks.
      # - lint
    env:
      POETRY_PYPI_TOKEN_PYPI: ${{ secrets.PYPI_PUBLISH_TOKEN }}
    steps:
      - name: get code
        uses: actions/checkout@v4
      - name: install python
        uses: actions/setup-python@v4
        with:
          python-version: ${{ env.PYTHON_VERSION }}
      - name: install poetry
        uses: snok/install-poetry@v1
        with:
          version: ${{ env.POETRY_VERSION }}
      - name: show python version ${{ env.PYTHON_VERSION }}
        run: |
          poetry run python --version
      - name: build package
        run: poetry build
      - name: configure poetry and publish
        run: poetry publish<|MERGE_RESOLUTION|>--- conflicted
+++ resolved
@@ -112,20 +112,10 @@
   # - releases
   # - branch names ending with "-fulltest"
   test-comprehensive:
-<<<<<<< HEAD
     # if: github.ref == 'refs/heads/main' || startsWith(github.ref, 'refs/tags/v')
     # needs:
     #   - test-simple
     #   - test-docs
-=======
-    if: >-
-      github.ref == 'refs/heads/main' ||
-      startsWith(github.ref, 'refs/tags/v') ||
-      endsWith(github.ref, '-fulltest')
-    needs:
-      - test-simple
-      - test-docs
->>>>>>> dfd0a173
     runs-on: ubuntu-latest
     strategy:
       # fail-fast=false works best for flaky tests with manual "retry failed".
