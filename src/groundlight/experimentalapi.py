--- conflicted
+++ resolved
@@ -25,15 +25,10 @@
 
 
 class ExperimentalApi(Groundlight):
-<<<<<<< HEAD
-    def __init__(self, endpoint: Optional[str] = None, api_token: Optional[str] = None):
-        super().__init__(endpoint=endpoint, api_token=api_token)
-=======
     def __init__(self, endpoint: str = None, api_token: str = None):
         super().__init__(endpoint=endpoint, api_token=api_token)
         self.rules_api = RulesApi(self.api_client)
         self.images_api = ImagesApi(self.api_client)
->>>>>>> 342e8c08
 
     def create_action(  # pylint: disable=too-many-locals
         self,
@@ -93,7 +88,6 @@
             snooze_time_value=snooze_time_value,
             snooze_time_unit=snooze_time_unit,
         )
-<<<<<<< HEAD
         return Rule.model_validate(self.rules_api.create_rule(det_id, rule_input).to_dict())
 
     def get_action(self, action_id: int) -> Action:
@@ -134,17 +128,4 @@
             det_id = detector.id if isinstance(detector, Detector) else detector
             for rule in self.get_rules_list():
                 if rule.detector_id == det_id:
-                    self.delete_action(rule.id)
-=======
-        return self.rules_api.create_rule(det_id, rule_input)
-
-    def get_image(self, iq_id: str) -> bytes:
-        """
-        Get the image associated with the given image ID
-        If you have PIL installed, you can instantiate the pill image as PIL.Image.open(gl.get_image(iq.id))
-
-        :param image_id: the ID of the image to get
-        :return: the image as a byte array
-        """
-        return self.images_api.get_image(iq_id)
->>>>>>> 342e8c08
+                    self.delete_action(rule.id)