--- conflicted
+++ resolved
@@ -4,19 +4,16 @@
 DEFAULT_ENDPOINT = "https://api.groundlight.ai/"
 DISABLE_TLS_VARIABLE_NAME = "DISABLE_TLS_VERIFY"
 
-<<<<<<< HEAD
 
-__all__ = ["API_TOKEN_WEB_URL", "API_TOKEN_VARIABLE_NAME", "DEFAULT_ENDPOINT", "DISABLE_TLS_VARIABLE_NAME"]
-=======
 __all__ = [
     "API_TOKEN_WEB_URL",
     "API_TOKEN_VARIABLE_NAME",
     "DEFAULT_ENDPOINT",
+    "DISABLE_TLS_VARIABLE_NAME"
 ]
 
 API_TOKEN_HELP_MESSAGE = (
     "No API token found. Please put your token in an environment variable "
     f'named "{API_TOKEN_VARIABLE_NAME}". If you don\'t have a token, you can '
     f"create one at {API_TOKEN_WEB_URL}"
-)
->>>>>>> ff6da32b
+)