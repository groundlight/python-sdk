--- conflicted
+++ resolved
@@ -2,35 +2,23 @@
 import os
 import time
 import uuid
-<<<<<<< HEAD
 from typing import Optional
-=======
-from typing import Dict
->>>>>>> 36f8cd19
 from urllib.parse import urlsplit, urlunsplit
 
 import requests
 from model import Detector
 from openapi_client.api_client import ApiClient
 
-<<<<<<< HEAD
 from groundlight.status_codes import is_ok
-=======
-from groundlight.config import DEFAULT_ENDPOINT
->>>>>>> 36f8cd19
 
 logger = logging.getLogger("groundlight.sdk")
 
 
-<<<<<<< HEAD
-def sanitize_endpoint_url(endpoint: Optional[str] = None) -> str:
-=======
 class NotFoundException(Exception):
     pass
 
 
-def sanitize_endpoint_url(endpoint: str) -> str:
->>>>>>> 36f8cd19
+def sanitize_endpoint_url(endpoint: Optional[str] = None) -> str:
     """Takes a URL for an endpoint, and returns a "sanitized" version of it.
     Currently the production API path must be exactly "/device-api".
     This allows people to leave that off entirely, or add a trailing slash.
