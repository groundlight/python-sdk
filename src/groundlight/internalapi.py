--- conflicted
+++ resolved
@@ -247,71 +247,6 @@
             )
         return Detector.parse_obj(parsed["results"][0])
 
-    @RequestsRetryDecorator()
-<<<<<<< HEAD
-=======
-    def submit_image_query_with_inspection(  # noqa: PLR0913 # pylint: disable=too-many-arguments
-        self,
-        detector_id: str,
-        body: ByteStreamWrapper,
-        inspection_id: str,
-        patience_time: Optional[float] = None,
-        human_review: str = "DEFAULT",
-        metadata: Optional[dict] = None,
-        want_async: Optional[bool] = False,
-        _request_timeout: Optional[float] = None,
-    ) -> str:
-        """Submits an image query to the API and returns the ID of the image query.
-        The image query will be associated to the inspection_id provided.
-        """
-
-        url = f"{self.configuration.host}/posichecks"
-
-        params: Dict[str, Union[str, float, bool, Dict[Any, Any], None]] = {
-            "inspection_id": inspection_id,
-            "predictor_id": detector_id,
-            "want_async": want_async,
-        }
-
-        if metadata is not None:
-            params["metadata"] = metadata
-        if patience_time is not None:
-            params["patience_time"] = float(patience_time)
-
-        # In the API, 'send_notification' is used to control human_review escalation. This will eventually
-        # be deprecated, but for now we need to support it in the following manner:
-        if human_review == "ALWAYS":
-            params["send_notification"] = True
-        elif human_review == "NEVER":
-            params["send_notification"] = False
-        else:
-            pass  # don't send the send_notifications param, allow "DEFAULT" behavior
-
-        headers = self._headers()
-        headers["Content-Type"] = "image/jpeg"
-
-        response = requests.request(
-            "POST",
-            url,
-            headers=headers,
-            params=params,
-            data=body.read(),
-            verify=self.configuration.verify_ssl,
-            timeout=_request_timeout,
-        )
-
-        if not is_ok(response.status_code):
-            logger.info(response)
-            raise InternalApiError(
-                status=response.status_code,
-                reason=f"Error submitting image query with inspection ID {inspection_id} on detector {detector_id}",
-                http_resp=response,
-            )
-
-        return response.json()["id"]
-
-    @RequestsRetryDecorator()
->>>>>>> 5b54c0a4
     def start_inspection(self) -> str:
         """Starts an inspection, returns the ID."""
         url = f"{self.configuration.host}/inspections"
