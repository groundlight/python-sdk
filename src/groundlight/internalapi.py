import json
import logging
import os
import platform
import random
import time
import uuid
from datetime import datetime
from enum import Enum
from functools import wraps
from typing import Callable, Optional
from urllib.parse import urlsplit, urlunsplit

import requests
from groundlight_openapi_client.api_client import ApiClient, ApiException
from groundlight_openapi_client.model.detector import Detector
from groundlight_openapi_client.model.image_query import ImageQuery

from groundlight.status_codes import is_ok
from groundlight.version import get_version

logger = logging.getLogger("groundlight.sdk")


class NotFoundError(Exception):
    pass


def sanitize_endpoint_url(endpoint: Optional[str] = None) -> str:
    """Takes a URL for an endpoint, and returns a "sanitized" version of it.
    Currently the production API path must be exactly "/device-api".
    This allows people to leave that off entirely, or add a trailing slash.
    Also some future-proofing by allowing "v1" or "v2" or "v3" paths.
    """
    if not endpoint:
        endpoint = os.environ.get("GROUNDLIGHT_ENDPOINT", "")
        if not endpoint:
            # Because sometimes people set an environment variable to a blank string by mistake
            endpoint = "https://api.groundlight.ai/"
    parts = urlsplit(endpoint)
    if (parts.scheme not in ("http", "https")) or (not parts.netloc):
        raise ValueError(
            f"Invalid API endpoint {endpoint}.  Unsupported scheme: {parts.scheme}.  Must be http or https, e.g."
            " https://api.groundlight.ai/",
        )
    if parts.query or parts.fragment:
        raise ValueError(f"Invalid API endpoint {endpoint}.  Cannot have query or fragment.")
    if not parts.path:
        parts = parts._replace(path="/")
    if not parts.path.endswith("/"):
        parts = parts._replace(path=parts.path + "/")
    if parts.path == "/":
        parts = parts._replace(path="/device-api/")
    if parts.path not in ("/device-api/", "/v1/", "/v2/", "/v3/"):
        logger.warning(f"Configured endpoint {endpoint} does not look right - path '{parts.path}' seems wrong.")
    out = urlunsplit(parts)
    out = out[:-1]  # remove trailing slash
    return out


def _generate_request_id():
    return "req_uu" + uuid.uuid4().hex


def iq_is_confident(iq: ImageQuery, confidence_threshold: float) -> bool:
    """Returns True if the image query's confidence is above threshold.
    The only subtlety here is that currently confidence of None means
    human label, which is treated as confident.
    """
    try:
        if not iq.result or not iq.result.confidence:
            return False
        return iq.result.confidence >= confidence_threshold  # type: ignore
    except Exception as e:
        if not iq.result or not iq.result["confidence"]:
            return False
        return iq.result["confidence"] >= confidence_threshold  # type: ignore


def iq_is_answered(iq: ImageQuery) -> bool:
    """Returns True if the image query has a ML or human label.
    Placeholder and special labels (out of domain) have confidences exactly 0.5
    """
    if not iq.result or not iq.result.source:
        return False
    if (iq.result.source == "STILL_PROCESSING") or (iq.result.source is None):  # Should never be None
        return False
    return True


class InternalApiError(ApiException, RuntimeError):
    # TODO: We should really avoid this double inheritance since
    # both `ApiException` and `RuntimeError` are subclasses of
    # `Exception`. Error handling might become more complex since
    # the two super classes cross paths.
    # pylint: disable=useless-super-delegation
    def __init__(self, status=None, reason=None, http_resp=None):
        super().__init__(status, reason, http_resp)


class RequestsRetryDecorator:  # pylint: disable=too-few-public-methods
    """
    Decorate a function to retry sending HTTP requests.

    Tries to re-execute the decorated function in case the execution
    fails due to a server error (HTTP Error code 500 - 599).
    Retry attempts are executed while exponentially backing off by a factor
    of 2 with full jitter (picking a random delay time between 0 and the
    maximum delay time).

    """

    def __init__(
        self,
        initial_delay: float = 0.2,
        exponential_backoff: int = 2,
        status_code_range: tuple = (500, 600),
        max_retries: int = 3,
    ):
        self.initial_delay = initial_delay
        self.exponential_backoff = exponential_backoff
        self.status_code_range = range(*status_code_range)
        self.max_retries = max_retries

    def __call__(self, function: Callable) -> Callable:
        """:param callable: The function to invoke."""

        @wraps(function)
        def decorated(*args, **kwargs):  # pylint: disable=inconsistent-return-statements
            delay = self.initial_delay
            retry_count = 0

            while retry_count <= self.max_retries:
                try:
                    return function(*args, **kwargs)
                except ApiException as e:
                    is_retryable = (e.status is not None) and (e.status in self.status_code_range)
                    if not is_retryable:
                        raise e
                    if retry_count == self.max_retries:
                        raise InternalApiError(reason="Maximum retries reached") from e

                    if is_retryable:
                        status_code = e.status
                        if status_code in self.status_code_range:
                            # This is implementing a full jitter strategy
                            random_delay = random.uniform(0, delay)
                            logger.warning(
                                f"Current HTTP response status: {status_code}. "
                                f"Remaining retries: {self.max_retries - retry_count}. "
                                f"Delaying {random_delay:.1f}s before retrying.",
                                exc_info=True,
                            )
                            time.sleep(random_delay)

                retry_count += 1
                delay *= self.exponential_backoff

        return decorated


# ReviewReasons are reasons a label was created. A review reason is a required field when posting a human label
# to the API. The only review reason currently supported on the SDK is CUSTOMER_INITIATED.
class ReviewReason(str, Enum):  # noqa: N801
    CUSTOMER_INITIATED = "CUSTOMER_INITIATED"


class GroundlightApiClient(ApiClient):
    """Subclassing the OpenAPI-generated ApiClient to add a bit of custom functionality.
    Not crazy about using polymorphism, but this is simpler than modifying the moustache
    templates in the generator to add the functionality.
    """

    def __init__(self, *args, **kwargs):
        super().__init__(*args, **kwargs)
        self.user_agent = f"Groundlight-Python-SDK/{get_version()}/{platform.platform()}/{platform.python_version()}"

    REQUEST_ID_HEADER = "X-Request-Id"

    @RequestsRetryDecorator()
    def call_api(self, *args, **kwargs):
        """Adds a request-id header to each API call."""
        # Note we don't look for header_param in kwargs here, because this method is only called in one place
        # in the generated code, so we can afford to make this brittle.
        header_param = args[4]  # that's the number in the list
        if not header_param:
            # This will never happen in normal usage.
            logger.warning("Can't set request-id because headers not set")
        elif not header_param.get(self.REQUEST_ID_HEADER, None):
            header_param[self.REQUEST_ID_HEADER] = _generate_request_id()
            # Note that we have updated the actual dict in args, so we don't have to put it back in
        return super().call_api(*args, **kwargs)

    #
    # The methods below will eventually go away when we move to properly model
    # these methods with OpenAPI
    #
    def _headers(self) -> dict:
        request_id = _generate_request_id()
        return {
            "Content-Type": "application/json",
            "x-api-token": self.configuration.api_key["ApiToken"],
            "X-Request-Id": request_id,
            # This metadata helps us debug issues with specific SDK versions.
            "x-sdk-version": get_version(),
            "x-sdk-language": "python",
            "User-Agent": self.user_agent,
        }

    @RequestsRetryDecorator()
    def _add_label(self, image_query_id: str, label: str) -> dict:
        """Temporary internal call to add a label to an image query.  Not supported."""
        logger.warning("This method is slated for removal, instead use the labels_api in the groundlight client")
        # TODO: Properly model this with OpenApi spec.
        start_time = time.time()
        url = f"{self.configuration.host}/labels"

        # TODO: remove posicheck_id
        data = {"label": label, "posicheck_id": image_query_id, "review_reason": ReviewReason.CUSTOMER_INITIATED}

        headers = self._headers()

        logger.info(f"Posting label={label} to image_query {image_query_id} ...")
        response = requests.request("POST", url, json=data, headers=headers, verify=self.configuration.verify_ssl)
        elapsed = 1000 * (time.time() - start_time)
        logger.debug(f"Call to ImageQuery.add_label took {elapsed:.1f}ms response={response.text}")

        if not is_ok(response.status_code):
            raise InternalApiError(
                status=response.status_code,
                reason=f"Error adding label to image query {image_query_id}",
                http_resp=response,
            )

        return response.json()

    @RequestsRetryDecorator()
    def _get_detector_by_name(self, name: str) -> Detector:
        """Get a detector by name. For now, we use the list detectors API directly.

        TODO: Properly model this in the API, and generate SDK code for it.
        """
        url = f"{self.configuration.host}/v1/detectors?name={name}"
        headers = self._headers()
        response = requests.request("GET", url, headers=headers, verify=self.configuration.verify_ssl)

        if not is_ok(response.status_code):
            raise InternalApiError(status=response.status_code, http_resp=response)

        parsed = response.json()

        if parsed["count"] == 0:
            raise NotFoundError(f"Detector with name={name} not found.")
        if parsed["count"] > 1:
            raise RuntimeError(
                f"We found multiple ({parsed['count']}) detectors with the same name. This shouldn't happen.",
            )
<<<<<<< HEAD
        parsed['results'][0]['created_at'] = datetime.fromisoformat(parsed['results'][0]['created_at'])
        return Detector._from_openapi_data(**parsed["results"][0])  # pylint: disable=protected-access
=======
        parsed["results"][0]["created_at"] = datetime.fromisoformat(parsed["results"][0]["created_at"])
        return Detector._from_openapi_data(**parsed["results"][0])
>>>>>>> a1a92abc

    @RequestsRetryDecorator()
    def start_inspection(self) -> str:
        """Starts an inspection, returns the ID."""
        url = f"{self.configuration.host}/inspections"

        headers = self._headers()

        response = requests.request("POST", url, headers=headers, json={}, verify=self.configuration.verify_ssl)

        if not is_ok(response.status_code):
            raise InternalApiError(
                status=response.status_code,
                reason="Error starting inspection.",
                http_resp=response,
            )

        return response.json()["id"]

    @RequestsRetryDecorator()
    def update_inspection_metadata(self, inspection_id: str, user_provided_key: str, user_provided_value: str) -> None:
        """Add/update inspection metadata with the user_provided_key and user_provided_value.

        The API stores inspections metadata in two ways:
           1) At the top level of the inspection with user_provided_id_key and user_provided_id_value. This is a
              kind of "primary" piece of metadata for the inspection. Only one key/value pair is allowed at this level.
           2) In the user_metadata field as a dictionary.  Multiple key/value pairs are allowed at this level.

        The first piece of metadata presented to an inspection will be assumed to be the user_provided_id_key and
        user_provided_id_value. All subsequent pieces metadata will be stored in the user_metadata field.

        """
        url = f"{self.configuration.host}/inspections/{inspection_id}"

        headers = self._headers()

        # Get inspection in order to find out:
        # 1) if user_provided_id_key has been set
        # 2) if the inspection is closed
        response = requests.request("GET", url, headers=headers, verify=self.configuration.verify_ssl)

        if not is_ok(response.status_code):
            raise InternalApiError(
                status=response.status_code,
                reason=f"Error getting inspection details for inspection {inspection_id}.",
                http_resp=response,
            )
        if response.json()["status"] == "COMPLETE":
            raise ValueError(f"Inspection {inspection_id} is closed. Metadata cannot be added.")

        payload = {}

        # Set the user_provided_id_key and user_provided_id_value if they were not previously set.
        response_json = response.json()
        if not response_json.get("user_provided_id_key"):
            payload["user_provided_id_key"] = user_provided_key
            payload["user_provided_id_value"] = user_provided_value

        # Get the existing keys and values in user_metadata (if any) so that we don't overwrite them.
        metadata = response_json["user_metadata"]
        if not metadata:
            metadata = {}

        # Submit the new metadata
        metadata[user_provided_key] = user_provided_value
        payload["user_metadata_json"] = json.dumps(metadata)
        response = requests.request("PATCH", url, headers=headers, json=payload, verify=self.configuration.verify_ssl)

        if not is_ok(response.status_code):
            raise InternalApiError(
                status=response.status_code,
                reason=f"Error updating inspection metadata on inspection {inspection_id}.",
                http_resp=response,
            )

    @RequestsRetryDecorator()
    def stop_inspection(self, inspection_id: str) -> str:
        """Stops an inspection and raises an exception if the response from the server does not indicate success.
        Returns a string that indicates the result (either PASS or FAIL). The URCap requires this.
        """
        url = f"{self.configuration.host}/inspections/{inspection_id}"

        headers = self._headers()

        # Closing an inspection generates a new inspection PDF. Therefore, if the inspection
        # is already closed, just return "COMPLETE" to avoid unnecessarily generating a new PDF.
        response = requests.request("GET", url, headers=headers, verify=self.configuration.verify_ssl)

        if not is_ok(response.status_code):
            raise InternalApiError(
                status=response.status_code,
                reason=f"Error checking the status of {inspection_id}.",
                http_resp=response,
            )

        if response.json().get("status") == "COMPLETE":
            return "COMPLETE"

        payload = {"status": "COMPLETE"}

        response = requests.request("PATCH", url, headers=headers, json=payload, verify=self.configuration.verify_ssl)

        if not is_ok(response.status_code):
            raise InternalApiError(
                status=response.status_code,
                reason=f"Error stopping inspection {inspection_id}.",
                http_resp=response,
            )

        return response.json()["result"]<|MERGE_RESOLUTION|>--- conflicted
+++ resolved
@@ -255,13 +255,8 @@
             raise RuntimeError(
                 f"We found multiple ({parsed['count']}) detectors with the same name. This shouldn't happen.",
             )
-<<<<<<< HEAD
-        parsed['results'][0]['created_at'] = datetime.fromisoformat(parsed['results'][0]['created_at'])
+        parsed["results"][0]["created_at"] = datetime.fromisoformat(parsed["results"][0]["created_at"])
         return Detector._from_openapi_data(**parsed["results"][0])  # pylint: disable=protected-access
-=======
-        parsed["results"][0]["created_at"] = datetime.fromisoformat(parsed["results"][0]["created_at"])
-        return Detector._from_openapi_data(**parsed["results"][0])
->>>>>>> a1a92abc
 
     @RequestsRetryDecorator()
     def start_inspection(self) -> str:
