"""
experimental_api.py

This module is part of our evolving SDK. While these functions are designed to provide valuable functionality to enhance
your projects, it's important to note that they are considered unstable. This means they may undergo significant
modifications or potentially be removed in future releases, which could lead to breaking changes in your applications.
"""

import json
from io import BufferedReader, BytesIO
from typing import Any, Dict, List, Tuple, Union

import requests
from groundlight_openapi_client.api.actions_api import ActionsApi
from groundlight_openapi_client.api.detector_groups_api import DetectorGroupsApi
from groundlight_openapi_client.api.detector_reset_api import DetectorResetApi
from groundlight_openapi_client.api.image_queries_api import ImageQueriesApi
from groundlight_openapi_client.api.notes_api import NotesApi
from groundlight_openapi_client.model.action_request import ActionRequest
from groundlight_openapi_client.model.b_box_geometry_request import BBoxGeometryRequest
from groundlight_openapi_client.model.channel_enum import ChannelEnum
from groundlight_openapi_client.model.condition_request import ConditionRequest
from groundlight_openapi_client.model.detector_group_request import DetectorGroupRequest
from groundlight_openapi_client.model.escalation_type_enum import EscalationTypeEnum
from groundlight_openapi_client.model.label_value_request import LabelValueRequest
from groundlight_openapi_client.model.patched_detector_request import PatchedDetectorRequest
from groundlight_openapi_client.model.roi_request import ROIRequest
from groundlight_openapi_client.model.rule_request import RuleRequest
from groundlight_openapi_client.model.status_enum import StatusEnum
from groundlight_openapi_client.model.verb_enum import VerbEnum
from model import ROI, BBoxGeometry, Detector, DetectorGroup, ImageQuery, PaginatedRuleList, Rule

from groundlight.binary_labels import Label, convert_display_label_to_internal
from groundlight.images import parse_supported_image_types
from groundlight.optional_imports import Image, np

from .client import Groundlight


class ExperimentalApi(Groundlight):
    def __init__(self, endpoint: Union[str, None] = None, api_token: Union[str, None] = None):
        """
        Constructs an experimental groundlight client. The experimental client inherits all the functionality of the
        base groundlight client, but also includes additional functionality that is still in development. Experimental
        functionality is subject to change.
        """
        super().__init__(endpoint=endpoint, api_token=api_token)
        self.actions_api = ActionsApi(self.api_client)
        self.images_api = ImageQueriesApi(self.api_client)
        self.notes_api = NotesApi(self.api_client)
        self.detector_group_api = DetectorGroupsApi(self.api_client)
        self.detector_reset_api = DetectorResetApi(self.api_client)

    ITEMS_PER_PAGE = 100

    def create_rule(  # pylint: disable=too-many-locals  # noqa: PLR0913
        self,
        detector: Union[str, Detector],
        rule_name: str,
        channel: Union[str, ChannelEnum],
        recipient: str,
        *,
        alert_on: Union[str, VerbEnum] = "CHANGED_TO",
        enabled: bool = True,
        include_image: bool = False,
        condition_parameters: Union[str, dict, None] = None,
        snooze_time_enabled: bool = False,
        snooze_time_value: int = 3600,
        snooze_time_unit: str = "SECONDS",
        human_review_required: bool = False,
    ) -> Rule:
        """
        Adds a notification rule to the given detector

        :param detector: the detector to add the action to
        :param rule_name: a name to uniquely identify the rule
        :param channel: what channel to send the notification over. Currently EMAIL or TEXT
        :param recipient: the address or number to send the notification to
        :param alert_on: what to alert on. One of ANSWERED_CONSECUTIVELY, ANSWERED_WITHIN_TIME,
            CHANGED_TO, NO_CHANGE, NO_QUERIES
        :param enabled: whether the rule is enabled initially
        :param include_image: whether to include the image in the notification
        :param condition_parameters: additional information needed for the condition. i.e. if the
            condition is ANSWERED_CONSECUTIVELY, we specify num_consecutive_labels and label here
        :param snooze_time_enabled: Whether notifications wil be snoozed, no repeat notification
            will be delivered until the snooze time has passed
        :param snooze_time_value: The value of the snooze time
        :param snooze_time_unit: The unit of the snooze time
        :param huamn_review_required: If true, a cloud labeler will review and confirm alerts before they are sent

        :return: a Rule object corresponding to the new rule
        """
        if condition_parameters is None:
            condition_parameters = {}
        if isinstance(alert_on, str):
            alert_on = VerbEnum(alert_on.upper())
        if isinstance(channel, str):
            channel = ChannelEnum(channel.upper())
        if isinstance(condition_parameters, str):
            condition_parameters = json.loads(condition_parameters)  # type: ignore
        action = ActionRequest(
            channel=channel,  # type: ignore
            recipient=recipient,
            include_image=include_image,
        )
        condition = ConditionRequest(verb=alert_on, parameters=condition_parameters)  # type: ignore
        det_id = detector.id if isinstance(detector, Detector) else detector
        rule_input = RuleRequest(
            detector_id=det_id,
            name=rule_name,
            enabled=enabled,
            action=action,
            condition=condition,
            snooze_time_enabled=snooze_time_enabled,
            snooze_time_value=snooze_time_value,
            snooze_time_unit=snooze_time_unit,
            human_review_required=human_review_required,
        )
        return Rule.model_validate(self.actions_api.create_rule(det_id, rule_input).to_dict())

    def get_rule(self, action_id: int) -> Rule:
        """
        Gets the action with the given id

        :param action_id: the id of the action to get
        :return: the action with the given id
        """
        return Rule.model_validate(self.actions_api.get_rule(action_id).to_dict())

    def delete_rule(self, action_id: int) -> None:
        """
        Deletes the action with the given id

        :param action_id: the id of the action to delete
        """
        self.actions_api.delete_rule(action_id)

    def list_rules(self, page=1, page_size=10) -> PaginatedRuleList:
        """
        Gets a list of all rules

        :return: a list of all rules
        """
        obj = self.actions_api.list_rules(page=page, page_size=page_size)
        return PaginatedRuleList.parse_obj(obj.to_dict())

    def delete_all_rules(self, detector: Union[None, str, Detector] = None) -> int:
        """
        Deletes all rules associated with the given detector

        :param detector: the detector to delete the rules from

        :return: the number of rules deleted
        """
        det_id = detector.id if isinstance(detector, Detector) else detector
        # we collect a list of all the rules to delete, then delete them
        ids_to_delete = []
        num_rules = self.list_rules().count
        for page in range(1, (num_rules // self.ITEMS_PER_PAGE) + 2):
            for rule in self.list_rules(page=page, page_size=self.ITEMS_PER_PAGE).results:
                if det_id is None:
                    ids_to_delete.append(rule.id)
                elif rule.detector_id == det_id:
                    ids_to_delete.append(rule.id)
        for rule_id in ids_to_delete:
            self.delete_rule(rule_id)
        return num_rules

    def get_image(self, iq_id: str) -> bytes:
        """
        Get the image associated with the given image ID
        If you have PIL installed, you can instantiate the pill image as PIL.Image.open(gl.get_image(iq.id))

        :param image_id: the ID of the image to get
        :return: the image as a byte array
        """
        return self.images_api.get_image(iq_id)

    def get_notes(self, detector: Union[str, Detector]) -> Dict[str, Any]:
        """
        Gets the notes for a given detector

        :param detector: the detector to get the notes for

        :return: a dictionary with two keys "CUSTOMER" and "GL" to indicate who added the note to
            the detector, and values that are lists of notes
        """
        det_id = detector.id if isinstance(detector, Detector) else detector
        return self.notes_api.get_notes(det_id)

    def create_note(
        self,
        detector: Union[str, Detector],
        note: str,
        image: Union[str, bytes, Image.Image, BytesIO, BufferedReader, np.ndarray, None] = None,
    ) -> None:
        """
        Adds a note to a given detector

        :param detector: the detector to add the note to
        :param note: the text content of the note
        :param image: a path to an image to attach to the note
        """
        det_id = detector.id if isinstance(detector, Detector) else detector
        if image is not None:
            img_bytes = parse_supported_image_types(image)
        # TODO: The openapi generator doesn't handle file submissions well at the moment, so we manually implement this
        # kwargs = {"image": img_bytes}
        # self.notes_api.create_note(det_id, note, **kwargs)
        url = f"{self.endpoint}/v1/notes"
        files = {"image": ("image.jpg", img_bytes, "image/jpeg")} if image is not None else None
        data = {"content": note}
        params = {"detector_id": det_id}
        headers = {"x-api-token": self.configuration.api_key["ApiToken"]}
        requests.post(url, headers=headers, data=data, files=files, params=params)  # type: ignore

    def create_detector_group(self, name: str) -> DetectorGroup:
        """
        Creates a detector group with the given name
        Note: you can specify a detector group when creating a detector without the need to create it ahead of time

        :param name: the name of the detector group

        :return: a Detector object corresponding to the new detector group
        """
        return DetectorGroup(**self.detector_group_api.create_detector_group(DetectorGroupRequest(name=name)).to_dict())

    def list_detector_groups(self) -> List[DetectorGroup]:
        """
        Gets a list of all detector groups

        :return: a list of all detector groups
        """
        return [DetectorGroup(**det.to_dict()) for det in self.detector_group_api.get_detector_groups()]

    def create_roi(self, label: str, top_left: Tuple[float, float], bottom_right: Tuple[float, float]) -> ROI:
        """
        Adds a region of interest to the given detector
        NOTE: This feature is only available to Pro tier and higher
        If you would like to learn more, reach out to us at https://groundlight.ai

        :param label: the label of the item in the roi
        :param top_left: the top left corner of the roi
        :param bottom_right: the bottom right corner of the roi
        """

        return ROI(
            label=label,
            score=1.0,
            geometry=BBoxGeometry(
                left=top_left[0],
                top=top_left[1],
                right=bottom_right[0],
                bottom=bottom_right[1],
                x=(top_left[0] + bottom_right[0]) / 2,
                y=(top_left[1] + bottom_right[1]) / 2,
            ),
        )

    # pylint: disable=duplicate-code
    def add_label(
        self, image_query: Union[ImageQuery, str], label: Union[Label, str], rois: Union[List[ROI], str, None] = None
    ):
        """
        Experimental version of add_label. Add a new label to an image query.
        This answers the detector's question.

        :param image_query: Either an ImageQuery object (returned from
                            `submit_image_query`) or an image_query id as a
                            string.

        :param label: The string "YES" or the string "NO" in answer to the
            query.
        :param rois: An option list of regions of interest (ROIs) to associate
            with the label. (This feature experimental)

        :return: None
        """
        if isinstance(rois, str):
            raise TypeError("rois must be a list of ROI objects. CLI support is not implemented")
        if isinstance(image_query, ImageQuery):
            image_query_id = image_query.id
        else:
            image_query_id = str(image_query)
            # Some old imagequery id's started with "chk_"
            # TODO: handle iqe_ for image_queries returned from edge endpoints
            if not image_query_id.startswith(("chk_", "iq_")):
                raise ValueError(f"Invalid image query id {image_query_id}")
        api_label = convert_display_label_to_internal(image_query_id, label)
        geometry_requests = [BBoxGeometryRequest(**roi.geometry.dict()) for roi in rois] if rois else None
        roi_requests = (
            [
                ROIRequest(label=roi.label, score=roi.score, geometry=geometry)
                for roi, geometry in zip(rois, geometry_requests)
            ]
            if rois and geometry_requests
            else None
        )
        request_params = LabelValueRequest(label=api_label, image_query_id=image_query_id, rois=roi_requests)
        self.labels_api.create_label(request_params)

<<<<<<< HEAD
    def update_detector_name(self, detector: Union[str, Detector], name: str) -> None:
        """
        Updates the name of the given detector

        :param detector: the detector to update
        :param name: the new name

        :return: None
        """
        if isinstance(detector, Detector):
            detector = detector.id
        self.detectors_api.update_detector(detector, patched_detector_request=PatchedDetectorRequest(name=name))

    def update_detector_status(self, detector: Union[str, Detector], enabled: bool) -> None:
        """
        Updates the status of the given detector. If the detector is disabled, it will not receive new image queries

        :param detector: the detector to update
        :param enabled: whether the detector is enabled, can be either True or False

        :return: None
        """
        if isinstance(detector, Detector):
            detector = detector.id
        self.detectors_api.update_detector(
            detector,
            patched_detector_request=PatchedDetectorRequest(status=StatusEnum("ON") if enabled else StatusEnum("OFF")),
        )

    def update_detector_escalation_type(self, detector: Union[str, Detector], escalation_type: str) -> None:
        """
        Updates the escalation type of the given detector

        This is particularly useful for turning off human labeling for billing or security purposes. By setting a detector to "NO_HUMAN_LABELING",
        no image queries sent to this detector will be sent to human labelers.

        :param detector: the detector to update
        :param escalation_type: the new escalation type, can be "STANDARD" or "NO_HUMAN_LABELING"

        :return: None
        """
        if isinstance(detector, Detector):
            detector = detector.id
        escalation_type = escalation_type.upper()
        if escalation_type not in ["STANDARD", "NO_HUMAN_LABELING"]:
            raise ValueError("escalation_type must be either 'STANDARD' or 'NO_HUMAN_LABELING'")
        self.detectors_api.update_detector(
            detector,
            patched_detector_request=PatchedDetectorRequest(escalation_type=EscalationTypeEnum(escalation_type)),
        )
=======
    def reset_detector(self, detector: Union[str, Detector]) -> None:
        """
        Removes all image queries for the given detector

        :param detector_id: the id of the detector to reset
        """
        if isinstance(detector, Detector):
            detector = detector.id
        self.detector_reset_api.reset_detector(detector)
>>>>>>> 3e377f54
<|MERGE_RESOLUTION|>--- conflicted
+++ resolved
@@ -299,7 +299,16 @@
         request_params = LabelValueRequest(label=api_label, image_query_id=image_query_id, rois=roi_requests)
         self.labels_api.create_label(request_params)
 
-<<<<<<< HEAD
+    def reset_detector(self, detector: Union[str, Detector]) -> None:
+        """
+        Removes all image queries for the given detector
+
+        :param detector_id: the id of the detector to reset
+        """
+        if isinstance(detector, Detector):
+            detector = detector.id
+        self.detector_reset_api.reset_detector(detector)
+
     def update_detector_name(self, detector: Union[str, Detector], name: str) -> None:
         """
         Updates the name of the given detector
@@ -349,15 +358,4 @@
         self.detectors_api.update_detector(
             detector,
             patched_detector_request=PatchedDetectorRequest(escalation_type=EscalationTypeEnum(escalation_type)),
-        )
-=======
-    def reset_detector(self, detector: Union[str, Detector]) -> None:
-        """
-        Removes all image queries for the given detector
-
-        :param detector_id: the id of the detector to reset
-        """
-        if isinstance(detector, Detector):
-            detector = detector.id
-        self.detector_reset_api.reset_detector(detector)
->>>>>>> 3e377f54
+        )