--- conflicted
+++ resolved
@@ -24,11 +24,8 @@
 from groundlight_openapi_client.model.detector_group_request import DetectorGroupRequest
 from groundlight_openapi_client.model.escalation_type_enum import EscalationTypeEnum
 from groundlight_openapi_client.model.label_value_request import LabelValueRequest
-<<<<<<< HEAD
 from groundlight_openapi_client.model.patched_detector_request import PatchedDetectorRequest
-=======
 from groundlight_openapi_client.model.multi_class_mode_configuration import MultiClassModeConfiguration
->>>>>>> 735f9f66
 from groundlight_openapi_client.model.roi_request import ROIRequest
 from groundlight_openapi_client.model.rule_request import RuleRequest
 from groundlight_openapi_client.model.status_enum import StatusEnum
@@ -314,7 +311,6 @@
             detector = detector.id
         self.detector_reset_api.reset_detector(detector)
 
-<<<<<<< HEAD
     def update_detector_name(self, detector: Union[str, Detector], name: str) -> None:
         """
         Updates the name of the given detector
@@ -365,7 +361,7 @@
             detector,
             patched_detector_request=PatchedDetectorRequest(escalation_type=EscalationTypeEnum(escalation_type)),
         )
-=======
+
     def create_counting_detector(  # noqa: PLR0913 # pylint: disable=too-many-arguments, too-many-locals
         self,
         name: str,
@@ -429,5 +425,4 @@
         mode_config = MultiClassModeConfiguration(class_names=class_names)
         detector_creation_input.mode_configuration = mode_config
         obj = self.detectors_api.create_detector(detector_creation_input, _request_timeout=DEFAULT_REQUEST_TIMEOUT)
-        return Detector.parse_obj(obj.to_dict())
->>>>>>> 735f9f66
+        return Detector.parse_obj(obj.to_dict())