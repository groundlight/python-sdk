--- conflicted
+++ resolved
@@ -28,9 +28,6 @@
 from groundlight_openapi_client.model.rule_request import RuleRequest
 from groundlight_openapi_client.model.status_enum import StatusEnum
 from groundlight_openapi_client.model.verb_enum import VerbEnum
-<<<<<<< HEAD
-from model import ROI, Action, ActionList, BBoxGeometry, Condition, Detector, DetectorGroup, ModeEnum, PaginatedRuleList, Rule
-=======
 from model import (
     ROI,
     Action,
@@ -43,7 +40,6 @@
     PaginatedRuleList,
     Rule,
 )
->>>>>>> a9430985
 
 from groundlight.images import parse_supported_image_types
 from groundlight.optional_imports import Image, np
@@ -109,35 +105,6 @@
 
     ITEMS_PER_PAGE = 100
 
-<<<<<<< HEAD
-    def make_condition(
-            self,
-            verb: str,
-            parameters: dict
-        ) -> Condition:
-            """
-            Creates a Condition object for use in creating alerts
-
-            This function serves as a convenience method; Condition objects can also be created directly.
-
-            **Example usage**::
-
-                gl = ExperimentalApi()
-
-                # Create a condition for a rule
-                condition = gl.make_condition("CHANGED_TO", {"label": "YES"})
-
-            :param verb: The condition verb to use. One of "ANSWERED_CONSECUTIVELY", "ANSWERED_WITHIN_TIME",
-                        "CHANGED_TO", "NO_CHANGE", "NO_QUERIES"
-            :param condition_parameters: Additional parameters for the condition, dependant on the verb:
-                - For ANSWERED_CONSECUTIVELY: {"num_consecutive_labels": N, "label": "YES/NO"}
-                - For CHANGED_TO: {"label": "YES/NO"}
-                - For ANSWERED_WITHIN_TIME: {"time_value": N, "time_unit": "MINUTES/HOURS/DAYS"}
-
-            :return: The created Condition object
-            """
-            return Condition(verb=verb, parameters=parameters)
-=======
     def make_condition(self, verb: str, parameters: dict) -> Condition:
         """
         Creates a Condition object for use in creating alerts
@@ -161,7 +128,6 @@
         :return: The created Condition object
         """
         return Condition(verb=verb, parameters=parameters)
->>>>>>> a9430985
 
     def make_action(
         self,
@@ -256,16 +222,12 @@
         if isinstance(detector, Detector):
             detector = detector.id
         # translate pydantic type to the openapi type
-<<<<<<< HEAD
-        actions = [ActionRequest(channel=ChannelEnum(action.channel), recipient=action.recipient, include_image=action.include_image) for action in actions]
-=======
         actions = [
             ActionRequest(
                 channel=ChannelEnum(action.channel), recipient=action.recipient, include_image=action.include_image
             )
             for action in actions
         ]
->>>>>>> a9430985
         rule_input = RuleRequest(
             detector_id=detector,
             name=name,
