"""
experimental_api.py

This module is part of our evolving SDK. While these functions are designed to provide valuable functionality to enhance
your projects, it's important to note that they are considered unstable. This means they may undergo significant
modifications or potentially be removed in future releases, which could lead to breaking changes in your applications.
"""

import json
from typing import Any, Dict, List, Tuple, Union

from groundlight.binary_labels import Label, convert_display_label_to_internal
from groundlight_openapi_client.api.actions_api import ActionsApi
from groundlight_openapi_client.api.detector_groups_api import DetectorGroupsApi
from groundlight_openapi_client.api.image_queries_api import ImageQueriesApi
from groundlight_openapi_client.api.notes_api import NotesApi
from groundlight_openapi_client.model.action_request import ActionRequest
from groundlight_openapi_client.model.channel_enum import ChannelEnum
from groundlight_openapi_client.model.condition_request import ConditionRequest
from groundlight_openapi_client.model.detector_group_request import DetectorGroupRequest
from groundlight_openapi_client.model.label_value_request import LabelValueRequest
from groundlight_openapi_client.model.note_request import NoteRequest
from groundlight_openapi_client.model.rule_request import RuleRequest
from groundlight_openapi_client.model.verb_enum import VerbEnum
<<<<<<< HEAD
from model import ROI, BBoxGeometry, Detector, DetectorGroup, ImageQuery, PaginatedRuleList, Rule
=======
from model import ROI, BBoxGeometry, Detector, DetectorGroup, PaginatedRuleList, Rule
>>>>>>> 2491c308

from .client import Groundlight


class ExperimentalApi(Groundlight):
    def __init__(self, endpoint: Union[str, None] = None, api_token: Union[str, None] = None):
        """
        Constructs an experimental groundlight client. The experimental client inherits all the functionality of the
        base groundlight client, but also includes additional functionality that is still in development. Experimental
        functionality is subject to change.
        """
        super().__init__(endpoint=endpoint, api_token=api_token)
        self.actions_api = ActionsApi(self.api_client)
        self.images_api = ImageQueriesApi(self.api_client)
        self.notes_api = NotesApi(self.api_client)
        self.detector_group_api = DetectorGroupsApi(self.api_client)

    ITEMS_PER_PAGE = 100

    def create_rule(  # pylint: disable=too-many-locals  # noqa: PLR0913
        self,
        detector: Union[str, Detector],
        rule_name: str,
        channel: Union[str, ChannelEnum],
        recipient: str,
        *,
        alert_on: Union[str, VerbEnum] = "CHANGED_TO",
        enabled: bool = True,
        include_image: bool = False,
        condition_parameters: Union[str, dict, None] = None,
        snooze_time_enabled: bool = False,
        snooze_time_value: int = 3600,
        snooze_time_unit: str = "SECONDS",
    ) -> Rule:
        """
        Adds a notification rule to the given detector

        :param detector: the detector to add the action to
        :param rule_name: a name to uniquely identify the rule
        :param channel: what channel to send the notification over. Currently EMAIL or TEXT
        :param recipient: the address or number to send the notification to
        :param alert_on: what to alert on. One of ANSWERED_CONSECUTIVELY, ANSWERED_WITHIN_TIME,
            CHANGED_TO, NO_CHANGE, NO_QUERIES
        :param enabled: whether the rule is enabled initially
        :param include_image: whether to include the image in the notification
        :param condition_parameters: additional information needed for the condition. i.e. if the
            condition is ANSWERED_CONSECUTIVELY, we specify num_consecutive_labels and label here
        :param snooze_time_enabled: Whether notifications wil be snoozed, no repeat notification
            will be delivered until the snooze time has passed
        :param snooze_time_value: The value of the snooze time
        :param snooze_time_unit: The unit of the snooze time

        :return: a Rule object corresponding to the new rule
        """
        if condition_parameters is None:
            condition_parameters = {}
        if isinstance(alert_on, str):
            alert_on = VerbEnum(alert_on.upper())
        if isinstance(channel, str):
            channel = ChannelEnum(channel.upper())
        if isinstance(condition_parameters, str):
            condition_parameters = json.loads(condition_parameters)  # type: ignore
        action = ActionRequest(
            channel=channel,  # type: ignore
            recipient=recipient,
            include_image=include_image,
        )
        condition = ConditionRequest(verb=alert_on, parameters=condition_parameters)  # type: ignore
        det_id = detector.id if isinstance(detector, Detector) else detector
        rule_input = RuleRequest(
            detector_id=det_id,
            name=rule_name,
            enabled=enabled,
            action=action,
            condition=condition,
            snooze_time_enabled=snooze_time_enabled,
            snooze_time_value=snooze_time_value,
            snooze_time_unit=snooze_time_unit,
        )
        return Rule.model_validate(self.actions_api.create_rule(det_id, rule_input).to_dict())

    def get_rule(self, action_id: int) -> Rule:
        """
        Gets the action with the given id

        :param action_id: the id of the action to get
        :return: the action with the given id
        """
        return Rule.model_validate(self.actions_api.get_rule(action_id).to_dict())

    def delete_rule(self, action_id: int) -> None:
        """
        Deletes the action with the given id

        :param action_id: the id of the action to delete
        """
        self.actions_api.delete_rule(action_id)

    def list_rules(self, page=1, page_size=10) -> PaginatedRuleList:
        """
        Gets a list of all rules

        :return: a list of all rules
        """
        obj = self.actions_api.list_rules(page=page, page_size=page_size)
        return PaginatedRuleList.parse_obj(obj.to_dict())

    def delete_all_rules(self, detector: Union[None, str, Detector] = None) -> int:
        """
        Deletes all rules associated with the given detector

        :param detector: the detector to delete the rules from

        :return: the number of rules deleted
        """
        det_id = detector.id if isinstance(detector, Detector) else detector
        # we collect a list of all the rules to delete, then delete them
        ids_to_delete = []
        num_rules = self.list_rules().count
        for page in range(1, (num_rules // self.ITEMS_PER_PAGE) + 2):
            for rule in self.list_rules(page=page, page_size=self.ITEMS_PER_PAGE).results:
                if det_id is None:
                    ids_to_delete.append(rule.id)
                elif rule.detector_id == det_id:
                    ids_to_delete.append(rule.id)
        for rule_id in ids_to_delete:
            self.delete_rule(rule_id)
        return num_rules

    def get_image(self, iq_id: str) -> bytes:
        """
        Get the image associated with the given image ID
        If you have PIL installed, you can instantiate the pill image as PIL.Image.open(gl.get_image(iq.id))

        :param image_id: the ID of the image to get
        :return: the image as a byte array
        """
        return self.images_api.get_image(iq_id)

    def get_notes(self, detector: Union[str, Detector]) -> Dict[str, Any]:
        """
        Gets the notes for a given detector

        :param detector: the detector to get the notes for

        :return: a dictionary with two keys "CUSTOMER" and "GL" to indicate who added the note to
            the detector, and values that are lists of notes
        """
        det_id = detector.id if isinstance(detector, Detector) else detector
        return self.notes_api.get_notes(det_id)

    def create_note(self, detector: Union[str, Detector], note: Union[str, NoteRequest]) -> None:
        """
        Adds a note to a given detector

        :param detector: the detector to add the note to
        """
        det_id = detector.id if isinstance(detector, Detector) else detector
        if isinstance(note, str):
            note = NoteRequest(content=note)
        self.notes_api.create_note(det_id, note)

    def create_detector_group(self, name: str) -> DetectorGroup:
        """
        Creates a detector group with the given name
        Note: you can specify a detector group when creating a detector without the need to create it ahead of time

        :param name: the name of the detector group

        :return: a Detector object corresponding to the new detector group
        """
        return DetectorGroup(**self.detector_group_api.create_detector_group(DetectorGroupRequest(name=name)).to_dict())

    def list_detector_groups(self) -> List[DetectorGroup]:
        """
        Gets a list of all detector groups

        :return: a list of all detector groups
        """
        return [DetectorGroup(**det.to_dict()) for det in self.detector_group_api.get_detector_groups()]

    def create_roi(self, label: str, top_left: Tuple[int, int], bottom_right: Tuple[int, int]) -> ROI:
        """
        Adds a region of interest to the given detector
        NOTE: This feature is only available to Pro tier and higher
        If you would like to learn more, reach out to us at https://groundlight.ai

        :param label: the label of the item in the roi
        :param top_left: the top left corner of the roi
        :param bottom_right: the bottom right corner of the roi
        """

        return ROI(
            label=label,
            score=1.0,
            geometry=BBoxGeometry(
                left=top_left[0],
                top=top_left[1],
                right=bottom_right[0],
                bottom=bottom_right[1],
                x=(top_left[0] + bottom_right[0]) / 2,
                y=(top_left[1] + bottom_right[1]) / 2,
            ),
<<<<<<< HEAD
        )

    def add_label(
        self, image_query: Union[ImageQuery, str], label: Union[Label, str], rois: Union[list[ROI], str, None] = None
    ):
        """
        Experimental version of add_label.
        Add a new label to an image query.  This answers the detector's question.

        :param image_query: Either an ImageQuery object (returned from `submit_image_query`)
                            or an image_query id as a string.

        :param label: The string "YES" or the string "NO" in answer to the query.
        :param rois: An option list of regions of interest (ROIs) to associate with the label. (This feature experimental)

        :return: None
        """
        if isinstance(rois, str):
            raise TypeError("rois must be a list of ROI objects. CLI support is not implemented")
        if isinstance(image_query, ImageQuery):
            image_query_id = image_query.id
        else:
            image_query_id = str(image_query)
            # Some old imagequery id's started with "chk_"
            # TODO: handle iqe_ for image_queries returned from edge endpoints
            if not image_query_id.startswith(("chk_", "iq_")):
                raise ValueError(f"Invalid image query id {image_query_id}")
        api_label = convert_display_label_to_internal(image_query_id, label)
        rois_json = [roi.dict() for roi in rois] if rois else None
        request_params = LabelValueRequest(label=api_label, image_query_id=image_query_id, rois=rois_json)
        self.labels_api.create_label(request_params)
=======
        )
>>>>>>> 2491c308
<|MERGE_RESOLUTION|>--- conflicted
+++ resolved
@@ -9,7 +9,6 @@
 import json
 from typing import Any, Dict, List, Tuple, Union
 
-from groundlight.binary_labels import Label, convert_display_label_to_internal
 from groundlight_openapi_client.api.actions_api import ActionsApi
 from groundlight_openapi_client.api.detector_groups_api import DetectorGroupsApi
 from groundlight_openapi_client.api.image_queries_api import ImageQueriesApi
@@ -22,11 +21,9 @@
 from groundlight_openapi_client.model.note_request import NoteRequest
 from groundlight_openapi_client.model.rule_request import RuleRequest
 from groundlight_openapi_client.model.verb_enum import VerbEnum
-<<<<<<< HEAD
 from model import ROI, BBoxGeometry, Detector, DetectorGroup, ImageQuery, PaginatedRuleList, Rule
-=======
-from model import ROI, BBoxGeometry, Detector, DetectorGroup, PaginatedRuleList, Rule
->>>>>>> 2491c308
+
+from groundlight.binary_labels import Label, convert_display_label_to_internal
 
 from .client import Groundlight
 
@@ -230,7 +227,6 @@
                 x=(top_left[0] + bottom_right[0]) / 2,
                 y=(top_left[1] + bottom_right[1]) / 2,
             ),
-<<<<<<< HEAD
         )
 
     def add_label(
@@ -261,7 +257,4 @@
         api_label = convert_display_label_to_internal(image_query_id, label)
         rois_json = [roi.dict() for roi in rois] if rois else None
         request_params = LabelValueRequest(label=api_label, image_query_id=image_query_id, rois=rois_json)
-        self.labels_api.create_label(request_params)
-=======
-        )
->>>>>>> 2491c308
+        self.labels_api.create_label(request_params)