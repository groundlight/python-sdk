--- conflicted
+++ resolved
@@ -7,11 +7,7 @@
 """
 
 import json
-<<<<<<< HEAD
-from typing import Any, Dict, Tuple, Union
-=======
-from typing import Any, Dict, List, Union
->>>>>>> af19a502
+from typing import Any, Dict, Tuple, List, Union
 
 from groundlight_openapi_client.api.actions_api import ActionsApi
 from groundlight_openapi_client.api.detector_groups_api import DetectorGroupsApi
@@ -24,11 +20,7 @@
 from groundlight_openapi_client.model.note_request import NoteRequest
 from groundlight_openapi_client.model.rule_request import RuleRequest
 from groundlight_openapi_client.model.verb_enum import VerbEnum
-<<<<<<< HEAD
-from model import Detector, PaginatedRuleList, Rule, ROI
-=======
-from model import Detector, DetectorGroup, PaginatedRuleList, Rule
->>>>>>> af19a502
+from model import Detector, DetectorGroup, PaginatedRuleList, Rule, ROI
 
 from .client import Groundlight
 
@@ -191,26 +183,6 @@
             note = NoteRequest(content=note)
         self.notes_api.create_note(det_id, note)
 
-<<<<<<< HEAD
-    def create_roi(self, label: str, top_left: Tuple[int, int], bottom_right: Tuple[int, int]) -> ROI:
-        """
-        Adds a region of interest to the given detector
-        NOTE: This feature is only available to Pro tier and higher
-        If you would like to learn more, reach out to us at https://groundlight.ai
-
-        :param label: the label of the item in the roi
-        :param top_left: the top left corner of the roi
-        :param bottom_right: the bottom right corner of the roi
-        """
-
-        return ROI(
-            label=label,
-            left = top_left[0],
-            top = top_left[1],
-            right = bottom_right[0],
-            bottom = bottom_right[1]
-        )
-=======
     def create_detector_group(self, name: str) -> DetectorGroup:
         """
         Creates a detector group with the given name
@@ -228,5 +200,4 @@
 
         :return: a list of all detector groups
         """
-        return [DetectorGroup(**det.to_dict()) for det in self.detector_group_api.get_detector_groups()]
->>>>>>> af19a502
+        return [DetectorGroup(**det.to_dict()) for det in self.detector_group_api.get_detector_groups()]