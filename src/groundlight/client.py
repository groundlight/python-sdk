import logging
import os
import time
from io import BufferedReader, BytesIO
from typing import Optional, Union

from model import Detector, ImageQuery, PaginatedDetectorList, PaginatedImageQueryList
from openapi_client import Configuration
from openapi_client.api.detectors_api import DetectorsApi
from openapi_client.api.image_queries_api import ImageQueriesApi
from openapi_client.model.detector_creation_input import DetectorCreationInput

from groundlight.binary_labels import convert_display_label_to_internal
from groundlight.config import API_TOKEN_VARIABLE_NAME, API_TOKEN_WEB_URL
from groundlight.images import parse_supported_image_types
from groundlight.internalapi import GroundlightApiClient, sanitize_endpoint_url
from groundlight.optional_imports import Image, np

logger = logging.getLogger("groundlight.sdk")


class ApiTokenError(Exception):
    pass


class Groundlight:
    """Client for accessing the Groundlight cloud service.

    The API token (auth) is specified through the GROUNDLIGHT_API_TOKEN environment variable by default.

    Example usage:
    ```
    gl = Groundlight()
    d = gl.get_or_create_detector("door", "Is the door locked?")
    iq = gl.submit_image_query(d, image)
    print(iq.result)
    ```
    """

    DEFAULT_WAIT: float = 30.0

    BEFORE_POLLING_DELAY = 3.0  # Expected minimum time for a label to post
    POLLING_INITIAL_DELAY = 0.5
    POLLING_EXPONENTIAL_BACKOFF = 1.3  # This still has the nice backoff property that the max number of requests
    # is O(log(time)), but with 1.3 the guarantee is that the call will return no more than 30% late

    def __init__(self, endpoint: Optional[str] = None, api_token: Optional[str] = None) -> None:
        """:param endpoint: optionally specify a different endpoint
        :param api_token: use this API token for your API calls. If unset, fallback to the
            environment variable "GROUNDLIGHT_API_TOKEN".
        """
        # Specify the endpoint
        self.endpoint = sanitize_endpoint_url(endpoint)
        configuration = Configuration(host=self.endpoint)

        if api_token is None:
            try:
                # Retrieve the API token from environment variable
                api_token = os.environ[API_TOKEN_VARIABLE_NAME]
            except KeyError as e:
                raise ApiTokenError(
                    (
                        "No API token found. Please put your token in an environment variable "
                        f'named "{API_TOKEN_VARIABLE_NAME}". If you don\'t have a token, you can '
                        f"create one at {API_TOKEN_WEB_URL}"
                    ),
                ) from e

        configuration.api_key["ApiToken"] = api_token

        self.api_client = GroundlightApiClient(configuration)
        self.detectors_api = DetectorsApi(self.api_client)
        self.image_queries_api = ImageQueriesApi(self.api_client)

    def get_detector(self, id: Union[str, Detector]) -> Detector:  # pylint: disable=redefined-builtin
        if isinstance(id, Detector):
            # Short-circuit
            return id
        obj = self.detectors_api.get_detector(id=id)
        return Detector.parse_obj(obj.to_dict())

    def get_detector_by_name(self, name: str) -> Detector:
        return self.api_client._get_detector_by_name(name)  # pylint: disable=protected-access

    def list_detectors(self, page: int = 1, page_size: int = 10) -> PaginatedDetectorList:
        obj = self.detectors_api.list_detectors(page=page, page_size=page_size)
        return PaginatedDetectorList.parse_obj(obj.to_dict())

<<<<<<< HEAD
    def create_detector(self, name: str, query: str, config_name: Optional[str] = None) -> Detector:
        obj = self.detectors_api.create_detector(DetectorCreationInput(name=name, query=query, config_name=config_name))
        return Detector.parse_obj(obj.to_dict())

    def get_or_create_detector(self, name: str, query: str, config_name: Optional[str] = None) -> Detector:
        """Tries to look up the detector by name.  If a detector with that name and query exists, return it.
=======
    def create_detector(
        self,
        name: str,
        query: str,
        *,
        confidence_threshold: Optional[float] = None,
        config_name: str = None,
    ) -> Detector:
        detector_creation_input = DetectorCreationInput(name=name, query=query)
        if confidence_threshold is not None:
            detector_creation_input.confidence_threshold = confidence_threshold
        if config_name is not None:
            detector_creation_input.config_name = config_name
        obj = self.detectors_api.create_detector(detector_creation_input)
        return Detector.parse_obj(obj.to_dict())

    def get_or_create_detector(
        self, name: str, query: str, *, confidence_threshold: Optional[float] = None, config_name: str = None
    ) -> Detector:
        """Tries to look up the detector by name.  If a detector with that name, query, and confidence exists, return it.
>>>>>>> b57b2558
        Otherwise, create a detector with the specified query and config.
        """
        existing_detector = self.get_detector_by_name(name)
        if existing_detector:
<<<<<<< HEAD
            if existing_detector.query == query:
                return existing_detector
            raise ValueError(
                f"Found existing detector with name={name} (id={existing_detector.id}) but the queries don't match",
            )
=======
            # TODO: We may soon allow users to update the retrieved detector's fields.
            if existing_detector.query != query:
                raise ValueError(
                    f"Found existing detector with name={name} (id={existing_detector.id}) but the queries don't match. The existing query is '{existing_detector.query}'."
                )
            elif confidence_threshold is not None and existing_detector.confidence_threshold != confidence_threshold:
                raise ValueError(
                    f"Found existing detector with name={name} (id={existing_detector.id}) but the confidence thresholds don't match. The existing confidence threshold is {existing_detector.confidence_threshold}."
                )
            else:
                return existing_detector
>>>>>>> b57b2558

        return self.create_detector(
            name=name, query=query, confidence_threshold=confidence_threshold, config_name=config_name
        )

    def get_image_query(self, id: str) -> ImageQuery:  # pylint: disable=redefined-builtin
        obj = self.image_queries_api.get_image_query(id=id)
        return ImageQuery.parse_obj(obj.to_dict())

    def list_image_queries(self, page: int = 1, page_size: int = 10) -> PaginatedImageQueryList:
        obj = self.image_queries_api.list_image_queries(page=page, page_size=page_size)
        return PaginatedImageQueryList.parse_obj(obj.to_dict())

    def submit_image_query(
        self,
        detector: Union[Detector, str],
        image: Union[str, bytes, Image.Image, BytesIO, BufferedReader, np.ndarray],
        wait: Optional[float] = None,
    ) -> ImageQuery:
        """Evaluates an image with Groundlight.
        :param detector: the Detector object, or string id of a detector like `det_12345`
        :param image: The image, in several possible formats:
          - filename (string) of a jpeg file
          - byte array or BytesIO or BufferedReader with jpeg bytes
          - numpy array with values 0-255 and dimensions (H,W,3) in RGB order
            (Note OpenCV uses BGR not RGB. `img[:, :, ::-1]` will reverse the channels)
          - PIL Image
          Any binary format must be JPEG-encoded already.  Any pixel format will get
          converted to JPEG at high quality before sending to service.
        :param wait: How long to wait (in seconds) for a confident answer.
        """
        if wait is None:
            wait = self.DEFAULT_WAIT
        detector_id = detector.id if isinstance(detector, Detector) else detector
        image_bytesio: Union[BytesIO, BufferedReader] = parse_supported_image_types(image)

        raw_image_query = self.image_queries_api.submit_image_query(detector_id=detector_id, body=image_bytesio)
        image_query = ImageQuery.parse_obj(raw_image_query.to_dict())
        if wait:
            threshold = self.get_detector(detector).confidence_threshold
            image_query = self.wait_for_confident_result(image_query, confidence_threshold=threshold, timeout_sec=wait)
        return image_query

    def wait_for_confident_result(
        self,
        image_query: ImageQuery,
        confidence_threshold: float,
        timeout_sec: float = 30.0,
    ) -> ImageQuery:
        """Waits for an image query result's confidence level to reach the specified value.
        Currently this is done by polling with an exponential back-off.
        :param image_query: An ImageQuery object to poll
        :param confidence_threshold: The minimum confidence level required to return before the timeout.
        :param timeout_sec: The maximum number of seconds to wait.
        """
        # TODO: Add support for ImageQuery id instead of object.
        timeout_time = time.time() + timeout_sec
        time.sleep(self.BEFORE_POLLING_DELAY)
        delay = self.POLLING_INITIAL_DELAY
        while time.time() < timeout_time:
            current_confidence = image_query.result.confidence
            if current_confidence is None:
                logging.debug("Image query with None confidence implies human label (for now)")
                break
            if current_confidence >= confidence_threshold:
                logging.debug(f"Image query confidence {current_confidence:.3f} above {confidence_threshold:.3f}")
                break
            logger.debug(
                (
                    f"Polling for updated image_query because confidence {current_confidence:.3f} <"
                    f" {confidence_threshold:.3f}"
                ),
            )
            time_left = max(0, time.time() - timeout_time)
            time.sleep(min(delay, time_left))
            delay *= self.POLLING_EXPONENTIAL_BACKOFF
            image_query = self.get_image_query(image_query.id)
        return image_query

    def add_label(self, image_query: Union[ImageQuery, str], label: str):
        """A new label to an image query.  This answers the detector's question.
        :param image_query: Either an ImageQuery object (returned from `submit_image_query`) or
        an image_query id as a string.
        :param label: The string "Yes" or the string "No" in answer to the query.
        """
        if isinstance(image_query, ImageQuery):
            image_query_id = image_query.id
        else:
            image_query_id = str(image_query)
            # Some old imagequery id's started with "chk_"
            if not image_query_id.startswith(("chk_", "iq_")):
                raise ValueError(f"Invalid image query id {image_query_id}")
        api_label = convert_display_label_to_internal(image_query_id, label)

        return self.api_client._add_label(image_query_id, api_label)  # pylint: disable=protected-access<|MERGE_RESOLUTION|>--- conflicted
+++ resolved
@@ -86,14 +86,6 @@
         obj = self.detectors_api.list_detectors(page=page, page_size=page_size)
         return PaginatedDetectorList.parse_obj(obj.to_dict())
 
-<<<<<<< HEAD
-    def create_detector(self, name: str, query: str, config_name: Optional[str] = None) -> Detector:
-        obj = self.detectors_api.create_detector(DetectorCreationInput(name=name, query=query, config_name=config_name))
-        return Detector.parse_obj(obj.to_dict())
-
-    def get_or_create_detector(self, name: str, query: str, config_name: Optional[str] = None) -> Detector:
-        """Tries to look up the detector by name.  If a detector with that name and query exists, return it.
-=======
     def create_detector(
         self,
         name: str,
@@ -114,30 +106,24 @@
         self, name: str, query: str, *, confidence_threshold: Optional[float] = None, config_name: str = None
     ) -> Detector:
         """Tries to look up the detector by name.  If a detector with that name, query, and confidence exists, return it.
->>>>>>> b57b2558
         Otherwise, create a detector with the specified query and config.
         """
         existing_detector = self.get_detector_by_name(name)
         if existing_detector:
-<<<<<<< HEAD
-            if existing_detector.query == query:
-                return existing_detector
-            raise ValueError(
-                f"Found existing detector with name={name} (id={existing_detector.id}) but the queries don't match",
-            )
-=======
             # TODO: We may soon allow users to update the retrieved detector's fields.
             if existing_detector.query != query:
                 raise ValueError(
-                    f"Found existing detector with name={name} (id={existing_detector.id}) but the queries don't match. The existing query is '{existing_detector.query}'."
+                    f"Found existing detector with name={name} (id={existing_detector.id}) but the queries don't match."
+                    f" The existing query is '{existing_detector.query}'."
                 )
             elif confidence_threshold is not None and existing_detector.confidence_threshold != confidence_threshold:
                 raise ValueError(
-                    f"Found existing detector with name={name} (id={existing_detector.id}) but the confidence thresholds don't match. The existing confidence threshold is {existing_detector.confidence_threshold}."
+                    f"Found existing detector with name={name} (id={existing_detector.id}) but the confidence"
+                    " thresholds don't match. The existing confidence threshold is"
+                    f" {existing_detector.confidence_threshold}."
                 )
             else:
                 return existing_detector
->>>>>>> b57b2558
 
         return self.create_detector(
             name=name, query=query, confidence_threshold=confidence_threshold, config_name=config_name
