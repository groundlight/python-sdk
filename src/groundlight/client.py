--- conflicted
+++ resolved
@@ -16,7 +16,6 @@
 from groundlight_openapi_client.exceptions import NotFoundException, UnauthorizedException
 from groundlight_openapi_client.model.b_box_geometry import BBoxGeometry
 from groundlight_openapi_client.model.b_box_geometry_request import BBoxGeometryRequest
-<<<<<<< HEAD
 from groundlight_openapi_client.model.binary_classification_result import BinaryClassificationResult
 from groundlight_openapi_client.model.detector import Detector
 from groundlight_openapi_client.model.detector_creation_input_request import DetectorCreationInputRequest
@@ -28,32 +27,10 @@
 from groundlight_openapi_client.model.multi_class_mode_configuration import MultiClassModeConfiguration
 from groundlight_openapi_client.model.paginated_detector_list import PaginatedDetectorList
 from groundlight_openapi_client.model.paginated_image_query_list import PaginatedImageQueryList
-=======
-from groundlight_openapi_client.model.count_mode_configuration import CountModeConfiguration
-from groundlight_openapi_client.model.detector_creation_input_request import DetectorCreationInputRequest
-from groundlight_openapi_client.model.detector_group_request import DetectorGroupRequest
-from groundlight_openapi_client.model.label_value_request import LabelValueRequest
-from groundlight_openapi_client.model.multi_class_mode_configuration import MultiClassModeConfiguration
->>>>>>> 20feac0d
 from groundlight_openapi_client.model.patched_detector_request import PatchedDetectorRequest
 from groundlight_openapi_client.model.roi import ROI
 from groundlight_openapi_client.model.roi_request import ROIRequest
-<<<<<<< HEAD
-
-=======
-from groundlight_openapi_client.model.status_enum import StatusEnum
-from model import (
-    ROI,
-    BBoxGeometry,
-    BinaryClassificationResult,
-    Detector,
-    DetectorGroup,
-    ImageQuery,
-    ModeEnum,
-    PaginatedDetectorList,
-    PaginatedImageQueryList,
-)
->>>>>>> 20feac0d
+
 from urllib3.exceptions import InsecureRequestWarning
 
 from groundlight.binary_labels import Label, convert_internal_label_to_display
@@ -497,11 +474,6 @@
         raise ValueError(
             f"Unsupported mode: {mode}, check if your desired mode is only supported in the ExperimentalApi"
         )
-<<<<<<< HEAD
-        obj = self.detectors_api.create_detector(detector_creation_input, _request_timeout=DEFAULT_REQUEST_TIMEOUT)
-        return obj
-=======
->>>>>>> 20feac0d
 
     def get_or_create_detector(  # noqa: PLR0913
         self,
@@ -1599,6 +1571,47 @@
             metadata=metadata,
         )
         obj = self.detectors_api.create_detector(detector_creation_input, _request_timeout=DEFAULT_REQUEST_TIMEOUT)
+        return obj
+
+    def create_binary_detector(  # noqa: PLR0913 # pylint: disable=too-many-arguments, too-many-locals
+        self,
+        name: str,
+        query: str,
+        *,
+        group_name: Optional[str] = None,
+        confidence_threshold: Optional[float] = None,
+        patience_time: Optional[float] = None,
+        pipeline_config: Optional[str] = None,
+        metadata: Union[dict, str, None] = None,
+    ) -> Detector:
+        """
+        Creates a binary detector with the given name and query.
+
+        **Example usage**::
+
+            gl = Groundlight()
+
+            # Create a binary detector for a door
+            detector = gl.create_binary_detector(
+                name="door_detector",
+                query="Is there a door in the image?",
+                confidence_threshold=0.9,
+                patience_time=30.0
+            )
+
+            # Use the detector to classify a door
+            image_query = gl.ask_ml(detector, "path/to/image.jpg")
+        """
+        detector_creation_input = self._prep_create_detector(
+            name=name,
+            query=query,
+            group_name=group_name,
+            confidence_threshold=confidence_threshold,
+            patience_time=patience_time,
+            pipeline_config=pipeline_config,
+            metadata=metadata,
+        )
+        obj = self.detectors_api.create_detector(detector_creation_input, _request_timeout=DEFAULT_REQUEST_TIMEOUT)
         return Detector.parse_obj(obj.to_dict())
 
     def create_multiclass_detector(  # noqa: PLR0913 # pylint: disable=too-many-arguments, too-many-locals
