# pylint: disable=too-many-lines
import logging
import os
import time
import warnings
from functools import partial
from io import BufferedReader, BytesIO
from typing import Any, Callable, List, Optional, Tuple, Union

from groundlight_openapi_client import Configuration
from groundlight_openapi_client.api.detector_groups_api import DetectorGroupsApi
from groundlight_openapi_client.api.detectors_api import DetectorsApi
from groundlight_openapi_client.api.image_queries_api import ImageQueriesApi
from groundlight_openapi_client.api.labels_api import LabelsApi
from groundlight_openapi_client.api.user_api import UserApi
from groundlight_openapi_client.exceptions import NotFoundException, UnauthorizedException
from groundlight_openapi_client.model.b_box_geometry import BBoxGeometry
from groundlight_openapi_client.model.b_box_geometry_request import BBoxGeometryRequest
<<<<<<< HEAD
from groundlight_openapi_client.model.binary_classification_result import BinaryClassificationResult
from groundlight_openapi_client.model.count_mode_configuration import CountModeConfiguration
from groundlight_openapi_client.model.detector import Detector
from groundlight_openapi_client.model.detector_creation_input_request import DetectorCreationInputRequest
from groundlight_openapi_client.model.detector_group import DetectorGroup
from groundlight_openapi_client.model.detector_group_request import DetectorGroupRequest
from groundlight_openapi_client.model.image_query import ImageQuery
from groundlight_openapi_client.model.label_value_request import LabelValueRequest
from groundlight_openapi_client.model.mode_enum import ModeEnum
from groundlight_openapi_client.model.multi_class_mode_configuration import MultiClassModeConfiguration
from groundlight_openapi_client.model.paginated_detector_list import PaginatedDetectorList
from groundlight_openapi_client.model.paginated_image_query_list import PaginatedImageQueryList
=======
from groundlight_openapi_client.model.count_mode_configuration import CountModeConfiguration
from groundlight_openapi_client.model.detector_creation_input_request import DetectorCreationInputRequest
from groundlight_openapi_client.model.detector_group_request import DetectorGroupRequest
from groundlight_openapi_client.model.label_value_request import LabelValueRequest
from groundlight_openapi_client.model.multi_class_mode_configuration import MultiClassModeConfiguration
>>>>>>> e4380319
from groundlight_openapi_client.model.patched_detector_request import PatchedDetectorRequest
from groundlight_openapi_client.model.roi import ROI
from groundlight_openapi_client.model.roi_request import ROIRequest
from groundlight_openapi_client.model.status_enum import StatusEnum
<<<<<<< HEAD
=======
from model import (
    ROI,
    BBoxGeometry,
    BinaryClassificationResult,
    Detector,
    DetectorGroup,
    ImageQuery,
    ModeEnum,
    PaginatedDetectorList,
    PaginatedImageQueryList,
)
>>>>>>> e4380319
from urllib3.exceptions import InsecureRequestWarning

from groundlight.binary_labels import Label, convert_internal_label_to_display
from groundlight.config import API_TOKEN_MISSING_HELP_MESSAGE, API_TOKEN_VARIABLE_NAME, DISABLE_TLS_VARIABLE_NAME
from groundlight.encodings import url_encode_dict
from groundlight.images import ByteStreamWrapper, parse_supported_image_types
from groundlight.internalapi import (
    GroundlightApiClient,
    NotFoundError,
    iq_is_answered,
    iq_is_confident,
    sanitize_endpoint_url,
)
from groundlight.optional_imports import Image, np
from groundlight_openapi_client.model.status_enum import StatusEnum
from groundlight.splint import ModeEnumSplint
logger = logging.getLogger("groundlight.sdk")

# Set urllib3 request timeout to something modern and fast.
# The system defaults can be stupidly long
# It used to take >8 min to timeout to a bad IP address
DEFAULT_REQUEST_TIMEOUT = 10  # seconds


class GroundlightClientError(Exception):
    pass


class ApiTokenError(GroundlightClientError):
    pass


class Groundlight:  # pylint: disable=too-many-instance-attributes,too-many-public-methods
    """
    Client for accessing the Groundlight cloud service. Provides methods to create visual detectors,
    submit images for analysis, and retrieve predictions.

    The API token (auth) is specified through the **GROUNDLIGHT_API_TOKEN** environment variable by
    default.
    If you are using a Groundlight Edge device, you can specify the endpoint through the
    **GROUNDLIGHT_ENDPOINT** environment variable.

    **Example usage**::

        gl = Groundlight()
        detector = gl.get_or_create_detector(
            name="door_detector",
            query="Is the door open?",
            confidence_threshold=0.9
        )

        # Submit image and get prediction
        image_query = gl.submit_image_query(
            detector=detector,
            image="path/to/image.jpg",
            wait=30.0
        )
        print(f"Answer: {image_query.result.label}")

        # Async submission with human review
        image_query = gl.ask_async(
            detector=detector,
            image="path/to/image.jpg",
            human_review="ALWAYS"
        )

        # Later, get the result
        image_query = gl.wait_for_confident_result(
            image_query=image_query,
            confidence_threshold=0.95,
            timeout_sec=60.0
        )

    :param endpoint: Optional custom API endpoint URL. If not specified, uses the default Groundlight endpoint.
    :param api_token: Authentication token for API access. If not provided, will attempt to read from
            the "GROUNDLIGHT_API_TOKEN" environment variable.
    :param disable_tls_verification: If True, disables SSL/TLS certificate verification for API calls.
            When not specified, checks the "DISABLE_TLS_VERIFY" environment variable (1=disable, 0=enable).
            Certificate verification is enabled by default.

            Warning: Only disable verification when connecting to a Groundlight Edge Endpoint using
            self-signed certificates. For security, always keep verification enabled when using the
            Groundlight cloud service.

    :return: Groundlight client instance
    """

    DEFAULT_WAIT: float = 30.0

    POLLING_INITIAL_DELAY = 0.25
    POLLING_EXPONENTIAL_BACKOFF = 1.3  # This still has the nice backoff property that the max number of requests
    # is O(log(time)), but with 1.3 the guarantee is that the call will return no more than 30% late

    def __init__(
        self,
        endpoint: Optional[str] = None,
        api_token: Optional[str] = None,
        disable_tls_verification: Optional[bool] = None,
    ):
        """
        Initialize a new Groundlight client instance.

        :param endpoint: Optional custom API endpoint URL. If not specified, uses the default Groundlight endpoint.
        :param api_token: Authentication token for API access.
                        If not provided, will attempt to read from the "GROUNDLIGHT_API_TOKEN" environment variable.
        :param disable_tls_verification: If True, disables SSL/TLS certificate verification for API calls.
                                       When not specified, checks the "DISABLE_TLS_VERIFY" environment variable
                                       (1=disable, 0=enable). Certificate verification is enabled by default.

                                       Warning: Only disable verification when connecting to a Groundlight Edge
                                       Endpoint using self-signed certificates. For security, always keep
                                       verification enabled when using the Groundlight cloud service.

        :return: Groundlight client
        """
        # Specify the endpoint
        self.endpoint = sanitize_endpoint_url(endpoint)
        self.configuration = Configuration(host=self.endpoint)

        if not api_token:
            try:
                # Retrieve the API token from environment variable
                api_token = os.environ[API_TOKEN_VARIABLE_NAME]
            except KeyError as e:
                raise ApiTokenError(API_TOKEN_MISSING_HELP_MESSAGE) from e
            if not api_token:
                raise ApiTokenError("No API token found.  GROUNDLIGHT_API_TOKEN environment variable is set but blank")
        self.api_token_prefix = api_token[:12]

        should_disable_tls_verification = disable_tls_verification

        if should_disable_tls_verification is None:
            should_disable_tls_verification = bool(int(os.environ.get(DISABLE_TLS_VARIABLE_NAME, 0)))

        if should_disable_tls_verification:
            logger.warning(
                "Disabling SSL/TLS certificate verification.  This should only be used when connecting to an endpoint"
                " with a self-signed certificate."
            )
            warnings.simplefilter("ignore", InsecureRequestWarning)

            self.configuration.verify_ssl = False
            self.configuration.assert_hostname = False

        self.configuration.api_key["ApiToken"] = api_token

        self.api_client = GroundlightApiClient(self.configuration)
        self.detectors_api = DetectorsApi(self.api_client)
        self.detector_group_api = DetectorGroupsApi(self.api_client)
        self.images_api = ImageQueriesApi(self.api_client)
        self.image_queries_api = ImageQueriesApi(self.api_client)
        self.user_api = UserApi(self.api_client)
        self.labels_api = LabelsApi(self.api_client)
        self.logged_in_user = "(not-logged-in)"
        self._verify_connectivity()

    def __repr__(self) -> str:
        # Don't call the API here because that can get us stuck in a loop rendering exception strings
        return f"Logged in as {self.logged_in_user} to Groundlight at {self.endpoint}"

    def _verify_connectivity(self) -> None:
        """
        Verify that the client can connect to the Groundlight service, and raise a helpful
        exception if it cannot.
        """
        try:
            # a simple query to confirm that the endpoint & API token are working
            self.logged_in_user = self.whoami()
            if self._user_is_privileged():
                logger.warning(
                    "WARNING: The current user has elevated permissions. Please verify such permissions are necessary"
                    " for your current operation"
                )
        except UnauthorizedException as e:
            msg = (
                f"Invalid API token '{self.api_token_prefix}...' connecting to endpoint "
                f"'{self.endpoint}'.  Endpoint is responding, but API token is probably invalid."
            )
            raise ApiTokenError(msg) from e
        except Exception as e:
            msg = (
                f"Error connecting to Groundlight using API token '{self.api_token_prefix}...'"
                f" at endpoint '{self.endpoint}'.  Endpoint might be invalid or unreachable? "
                "Check https://status.groundlight.ai/ for service status."
                f"Original Error was: {str(e)}"
            )
            raise GroundlightClientError(msg) from e

    @staticmethod
    def _fixup_image_query(iq: ImageQuery) -> ImageQuery:
        """
        Process the wire-format image query to make it more usable.
        """
        # Note: This might go away once we clean up the mapping logic server-side.

        # we have to check that result is not None because the server will return a result of None if want_async=True
        if isinstance(iq.result, BinaryClassificationResult):
            iq.result.label = convert_internal_label_to_display(iq, iq.result.label)
        return iq

    def whoami(self) -> str:
        """
        Return the username (email address) associated with the current API token.

        This method verifies that the API token is valid and returns the email address of the authenticated user.
        It can be used to confirm that authentication is working correctly.

        **Example usage**::

            gl = Groundlight()
            username = gl.whoami()
            print(f"Authenticated as {username}")

        :return: The email address of the authenticated user
        :raises ApiTokenError: If the API token is invalid
        :raises GroundlightClientError: If there are connectivity issues with the Groundlight service
        """
        obj = self.user_api.who_am_i(_request_timeout=DEFAULT_REQUEST_TIMEOUT)
        return obj["email"]

    def _user_is_privileged(self) -> bool:
        """
        Return a boolean indicating whether the user is privileged.
        Privleged users have elevated permissions, so care should be taken when using a privileged account.
        """
        obj = self.user_api.who_am_i()
        return obj["is_superuser"]

    def get_detector(self, id: Union[str, Detector]) -> Detector:  # pylint: disable=redefined-builtin
        """
        Get a Detector by id.

        **Example usage**::

            gl = Groundlight()
            detector = gl.get_detector(id="det_12345")
            print(detector)

        :param id: the detector id

        :return: Detector
        """

        if isinstance(id, Detector):
            # Short-circuit
            return id
        try:
            obj = self.detectors_api.get_detector(id=id, _request_timeout=DEFAULT_REQUEST_TIMEOUT)
        except NotFoundException as e:
            raise NotFoundError(f"Detector with id '{id}' not found") from e
        return obj

    def get_detector_by_name(self, name: str) -> Detector:
        """
        Get a Detector by name.

        **Example usage**::

            gl = Groundlight()
            detector = gl.get_detector_by_name(name="door_detector")
            print(detector)

        :param name: the detector name

        :return: Detector
        """
        return self.api_client._get_detector_by_name(name)  # pylint: disable=protected-access

    def list_detectors(self, page: int = 1, page_size: int = 10) -> PaginatedDetectorList:
        """
        Retrieve a paginated list of detectors associated with your account.

        **Example usage**::

            gl = Groundlight()

            # Get first page of 5 detectors
            detectors = gl.list_detectors(page=1, page_size=5)

            for detector in detectors.items:
                print(detector)

        :param page: The page number to retrieve (1-based indexing). Use this parameter to navigate
            through multiple pages of detectors.
        :param page_size: The number of detectors to return per page.

        :return: PaginatedDetectorList containing the requested page of detectors and pagination metadata
        """
        obj = self.detectors_api.list_detectors(
            page=page, page_size=page_size, _request_timeout=DEFAULT_REQUEST_TIMEOUT
        )
        return obj

    def _prep_create_detector(  # noqa: PLR0913 # pylint: disable=too-many-arguments, too-many-locals
        self,
        name: str,
        query: str,
        *,
        group_name: Optional[str] = None,
        confidence_threshold: Optional[float] = None,
        patience_time: Optional[float] = None,
        pipeline_config: Optional[str] = None,
        metadata: Union[dict, str, None] = None,
    ) -> Detector:
        """
        A helper function to prepare the input for creating a detector. Individual create_detector
        methods may add to the input before calling the API.
        """
        detector_creation_input = DetectorCreationInputRequest(
            name=name,
            query=query,
            pipeline_config=pipeline_config,
        )
        if group_name is not None:
            detector_creation_input.group_name = group_name
        if metadata is not None:
            detector_creation_input.metadata = str(url_encode_dict(metadata, name="metadata", size_limit_bytes=1024))
        if confidence_threshold:
            detector_creation_input.confidence_threshold = confidence_threshold
        if isinstance(patience_time, int):
            patience_time = float(patience_time)
        if patience_time:
            detector_creation_input.patience_time = patience_time
        return detector_creation_input

    def create_detector(  # noqa: PLR0913
        self,
        name: str,
        query: str,
        *,
<<<<<<< HEAD
        mode: ModeEnumSplint = ModeEnumSplint.BINARY,
=======
        mode: ModeEnum = ModeEnum.BINARY,
>>>>>>> e4380319
        group_name: Optional[str] = None,
        confidence_threshold: Optional[float] = None,
        patience_time: Optional[float] = None,
        pipeline_config: Optional[str] = None,
        metadata: Union[dict, str, None] = None,
        class_names: Optional[Union[List[str], str]] = None,
    ) -> Detector:
        """
        Create a new Detector with a given name and query.

        By default will create a binary detector but alternate modes can be created by passing in a mode argument.

        Text and Bounding box detectors are in Beta, and can be created through the
        ExperimentalApi via the :meth:`ExperimentalApi.create_text_recognition_detector` and
        :meth:`ExperimentalApi.create_bounding_box_detector` methods.

        **Example usage**::

            gl = Groundlight()

            # Create a basic binary detector
            detector = gl.create_detector(
                name="dog-on-couch-detector",
                query="Is there a dog on the couch?",
                confidence_threshold=0.9,
                patience_time=30.0
            )

            # Create a detector with metadata
            detector = gl.create_detector(
                name="door-monitor",
                query="Is the door open?",
                metadata={"location": "front-entrance", "building": "HQ"},
                confidence_threshold=0.95
            )

            # Create a detector in a specific group
            detector = gl.create_detector(
                name="vehicle-monitor",
                query="Are there vehicles are in the parking lot?",
                group_name="parking-monitoring",
                patience_time=60.0
            )
        :param name: A short, descriptive name for the detector. This name should be unique within your account
                    and help identify the detector's purpose.
        :param query: The question that the detector will answer about images. For binary classification,
                     this should be a yes/no question (e.g. "Is there a person in the image?").
        :param group_name: Optional name of a group to organize related detectors together. If not specified,
                         the detector will be placed in the default group.
        :param mode: The mode of the detector. Defaults to ModeEnum.BINARY.
        :param confidence_threshold: A value between 0.5 and 1 that sets the minimum confidence level required
                                  for the ML model's predictions. If confidence is below this threshold,
                                  the query may be sent for human review.
        :param patience_time: The maximum time in seconds that Groundlight will attempt to generate a
                            confident prediction before falling back to human review. Defaults to 30 seconds.
        :param pipeline_config: Advanced usage only. Configuration string needed to instantiate a specific
                              prediction pipeline for this detector.
        :param metadata: A dictionary or JSON string containing custom key/value pairs to associate with
                        the detector (limited to 1KB). This metadata can be used to store additional
                        information like location, purpose, or related system IDs. You can retrieve this
                        metadata later by calling `get_detector()`.
        :param class_names: The name or names of the class to use for the detector. Only used for multi-class
                        and counting detectors.

        :return: The created Detector object
        """

<<<<<<< HEAD
        if mode == ModeEnumSplint.BINARY:
=======
        if mode == ModeEnum.BINARY:
>>>>>>> e4380319
            if class_names is not None:
                raise ValueError("class_names is not supported for binary detectors")
            return self.create_binary_detector(
                name=name,
                query=query,
                group_name=group_name,
                confidence_threshold=confidence_threshold,
                patience_time=patience_time,
                pipeline_config=pipeline_config,
                metadata=metadata,
            )
<<<<<<< HEAD
        if mode == ModeEnumSplint.COUNT:
=======
        if mode == ModeEnum.COUNT:
>>>>>>> e4380319
            if class_names is None:
                raise ValueError("class_names is required for counting detectors")
            if isinstance(class_names, list):
                raise ValueError("class_names must be a single string for counting detectors")
            return self.create_counting_detector(
                name=name,
                query=query,
                class_name=class_names,
                group_name=group_name,
                confidence_threshold=confidence_threshold,
                patience_time=patience_time,
                pipeline_config=pipeline_config,
                metadata=metadata,
            )
<<<<<<< HEAD
        if mode == ModeEnumSplint.MULTI_CLASS:
=======
        if mode == ModeEnum.MULTI_CLASS:
>>>>>>> e4380319
            if class_names is None:
                raise ValueError("class_names is required for multi-class detectors")
            if isinstance(class_names, str):
                raise ValueError("class_names must be a list for multi-class detectors")
            return self.create_multiclass_detector(
                name=name,
                query=query,
                class_names=class_names,
                group_name=group_name,
                confidence_threshold=confidence_threshold,
                patience_time=patience_time,
                pipeline_config=pipeline_config,
                metadata=metadata,
            )
        raise ValueError(
            f"Unsupported mode: {mode}, check if your desired mode is only supported in the ExperimentalApi"
        )

    def get_or_create_detector(  # noqa: PLR0913
        self,
        name: str,
        query: str,
        *,
        group_name: Optional[str] = None,
        confidence_threshold: Optional[float] = None,
        pipeline_config: Optional[str] = None,
        metadata: Union[dict, str, None] = None,
    ) -> Detector:
        """
        Tries to look up the Detector by name. If a Detector with that name, query, and
        confidence exists, return it. Otherwise, create a Detector with the specified query and
        config.

        **Example usage**::

            gl = Groundlight()

            detector = gl.get_or_create_detector(
                name="service-counter-usage",
                query="Is there a customer at the service counter?",
                group_name="retail-analytics",
                confidence_threshold=0.95,
                metadata={"location": "store-123"}
            )

        :param name: A short, descriptive name for the detector. This name should be unique within your account
                    and help identify the detector's purpose.
        :param query: The question that the detector will answer about images. For binary classification,
                     this should be a yes/no question (e.g. "Is there a person in the image?").
        :param group_name: Optional name of a group to organize related detectors together. If not specified,
                         the detector will be placed in the default group.
        :param confidence_threshold: A value between 0.5 and 1 that sets the minimum confidence level required
                                  for the ML model's predictions. If confidence is below this threshold,
                                  the query may be sent for human review.
        :param pipeline_config: Advanced usage only. Configuration string needed to instantiate a specific
                              prediction pipeline for this detector.
        :param metadata: A dictionary or JSON string containing custom key/value pairs to associate with
                        the detector (limited to 1KB). This metadata can be used to store additional
                        information like location, purpose, or related system IDs. You can retrieve this
                        metadata later by calling `get_detector()`.

        :return: Detector with the specified configuration
        :raises ValueError: If an existing detector is found but has different configuration
        :raises ApiTokenError: If API token is invalid
        :raises GroundlightClientError: For other API errors

        .. note::
            If a detector with the given name exists, this method verifies that its
            configuration (query, group_name, etc.) matches what was requested. If
            there are any mismatches, it raises ValueError rather than modifying the
            existing detector.
        """
        try:
            existing_detector = self.get_detector_by_name(name)
        except NotFoundError:
            logger.debug(f"We could not find a detector with name='{name}'. So we will create a new detector ...")
            return self.create_detector(
                name=name,
                query=query,
                group_name=group_name,
                confidence_threshold=confidence_threshold,
                pipeline_config=pipeline_config,
                metadata=metadata,
            )

        # TODO: We may soon allow users to update the retrieved detector's fields.
        if existing_detector.query != query:
            raise ValueError(
                f"Found existing detector with name={name} (id={existing_detector.id}) but the queries don't match."
                f" The existing query is '{existing_detector.query}'.",
            )
        if group_name is not None and existing_detector.group_name != group_name:
            raise ValueError(
                f"Found existing detector with name={name} (id={existing_detector.id}) but the group names don't"
                f" match. The existing group name is '{existing_detector.group_name}'.",
            )
        if confidence_threshold is not None and existing_detector.confidence_threshold != confidence_threshold:
            raise ValueError(
                f"Found existing detector with name={name} (id={existing_detector.id}) but the confidence"
                " thresholds don't match. The existing confidence threshold is"
                f" {existing_detector.confidence_threshold}.",
            )
        return existing_detector

    def get_image_query(self, id: str) -> ImageQuery:  # pylint: disable=redefined-builtin
        """
        Get an ImageQuery by its ID. This is useful for retrieving the status and results of a
        previously submitted query.

        **Example Usage:**

            gl = Groundlight()

            # Get an existing image query by ID
            image_query = gl.get_image_query("iq_abc123")

            # Get the result if available
            if image_query.result is not None:
                print(f"Answer: {image_query.result.label}")
                print(f"Source: {image_query.result.source}")
                print(f"Confidence: {image_query.result.confidence}")  # e.g. 0.98

        :param id: The ImageQuery ID to look up. This ID is returned when submitting a new ImageQuery.

        :return: ImageQuery object containing the query details and results
        """
        obj = self.image_queries_api.get_image_query(id=id, _request_timeout=DEFAULT_REQUEST_TIMEOUT)
        if obj.result_type == "counting" and getattr(obj.result, "label", None):
            obj.result.pop("label")
            obj.result["count"] = None
        iq = obj
        return self._fixup_image_query(iq)

    def list_image_queries(
        self, page: int = 1, page_size: int = 10, detector_id: Union[str, None] = None
    ) -> PaginatedImageQueryList:
        """
        List all image queries associated with your account, with pagination support.

        **Example Usage**::

            gl = Groundlight()

            # Get first page of 10 image queries
            queries = gl.list_image_queries(page=1, page_size=10)

            # Access results
            for query in queries.results:
                print(f"Query ID: {query.id}")
                print(f"Result: {query.result.label if query.result else 'No result yet'}")

        :param page: The page number to retrieve (1-based indexing). Use this parameter to navigate
            through multiple pages of image queries.
        :param page_size: Number of image queries to return per page. Default is 10.
        :return: PaginatedImageQueryList containing the requested page of image queries and pagination metadata
                like total count and links to next/previous pages.
        """
        params: dict[str, Any] = {"page": page, "page_size": page_size, "_request_timeout": DEFAULT_REQUEST_TIMEOUT}
        if detector_id:
            params["detector_id"] = detector_id
        obj = self.image_queries_api.list_image_queries(**params)
        image_queries = PaginatedImageQueryList.parse_obj(obj.to_dict())
        if image_queries.results is not None:
            image_queries.results = [self._fixup_image_query(iq) for iq in image_queries.results]
        return image_queries

    def submit_image_query(  # noqa: PLR0913 # pylint: disable=too-many-arguments, too-many-locals
        self,
        detector: Union[Detector, str],
        image: Union[str, bytes, Image.Image, BytesIO, BufferedReader, np.ndarray],
        wait: Optional[float] = None,
        patience_time: Optional[float] = None,
        confidence_threshold: Optional[float] = None,
        human_review: Optional[str] = None,
        want_async: bool = False,
        inspection_id: Optional[str] = None,
        metadata: Union[dict, str, None] = None,
        image_query_id: Optional[str] = None,
    ) -> ImageQuery:
        """
        Evaluates an image with Groundlight. This is the core method for getting predictions about images.

        **Example Usage**::

            from groundlight import Groundlight
            from PIL import Image

            gl = Groundlight()
            det = gl.get_or_create_detector(
                name="parking-space",
                query="Is there a car in the leftmost parking space?"
            )

            # Basic synchronous usage
            image = "path/to/image.jpg"
            image_query = gl.submit_image_query(detector=det, image=image)
            print(f"The answer is {image_query.result.label}")

            # Asynchronous usage with custom confidence
            image = Image.open("path/to/image.jpg")
            image_query = gl.submit_image_query(
                detector=det,
                image=image,
                wait=0,  # Don't wait for result
                confidence_threshold=0.95,
                want_async=True
            )
            print(f"Submitted image_query {image_query.id}")

            # With metadata and mandatory human review
            image_query = gl.submit_image_query(
                detector=det,
                image=image,
                metadata={"location": "entrance", "camera": "cam1"},
                human_review="ALWAYS"
            )

        .. note::
            This method supports both synchronous and asynchronous workflows, configurable confidence thresholds,
            and optional human review.

        .. seealso::
            :meth:`ask_confident` for a simpler synchronous workflow

            :meth:`ask_async` for a simpler asynchronous workflow

            :meth:`ask_ml` for faster ML predictions without waiting for a confident answer

        :param detector: the Detector object, or string id of a detector like `det_12345`
        :param image: The image, in several possible formats:
            - filename (string) of a jpeg file
            - byte array or BytesIO or BufferedReader with jpeg bytes
            - numpy array with values 0-255 and dimensions (H,W,3) in BGR order
                (Note OpenCV uses BGR not RGB. `img[:, :, ::-1]` will reverse the channels)
            - PIL Image: Any binary format must be JPEG-encoded already.
                Any pixel format will get converted to JPEG at high quality before sending to service.
        :param wait: How long to poll (in seconds) for a confident answer. This is a client-side timeout.
            Default is 30.0. Set to 0 for async operation.
        :param patience_time: How long to wait (in seconds) for a confident answer for this image query.
            The longer the patience_time, the more likely Groundlight will arrive at a confident answer.
            Within patience_time, Groundlight will update ML predictions based on stronger findings,
            and, additionally, Groundlight will prioritize human review of the image query if necessary.
            This is a soft server-side timeout. If not set, use the detector's patience_time.
        :param confidence_threshold: The confidence threshold to wait for.
                                  If not set, use the detector's confidence threshold.
        :param human_review: If `None` or `DEFAULT`, send the image query for human review
                          only if the ML prediction is not confident.
                          If set to `ALWAYS`, always send the image query for human review.
                          If set to `NEVER`, never send the image query for human review.
        :param want_async: If True, return immediately without waiting for result.
                        Must set `wait=0` when using this option.
        :param inspection_id: Most users will omit this. For accounts with Inspection Reports enabled,
                           this is the ID of the inspection to associate with the image query.
        :param metadata: A dictionary or JSON string of custom key/value metadata to associate with
                      the image query (limited to 1KB). You can retrieve this metadata later by calling
                      `get_image_query()`.
        :param image_query_id: The ID for the image query. This is to enable specific functionality
                            and is not intended for general external use. If not set, a random ID
                            will be generated.

        :return: ImageQuery with query details and result (if wait > 0)
        :raises ValueError: If wait > 0 when want_async=True
        :raises ApiTokenError: If API token is invalid
        :raises GroundlightClientError: For other API errors
        """
        if wait is None:
            wait = self.DEFAULT_WAIT

        detector_id = detector.id if isinstance(detector, Detector) else detector

        image_bytesio: ByteStreamWrapper = parse_supported_image_types(image)

        params = {"detector_id": detector_id, "body": image_bytesio, "_request_timeout": DEFAULT_REQUEST_TIMEOUT}

        if patience_time is not None:
            params["patience_time"] = patience_time

        if confidence_threshold is not None:
            params["confidence_threshold"] = confidence_threshold

        if human_review is not None:
            params["human_review"] = human_review

        if inspection_id:  # consider an empty string to mean there is no inspection
            params["inspection_id"] = inspection_id

        if want_async is True:
            # If want_async is True, we don't want to wait for a result. As a result wait must be set to 0 to use
            # want_async.
            if wait != 0:
                raise ValueError(
                    "wait must be set to 0 to use want_async. Using wait and want_async at the same time is incompatible."  # noqa: E501
                )
            params["want_async"] = str(bool(want_async))

        if metadata is not None:
            # Currently, our backend server puts the image in the body data of the API request,
            # which means we need to put the metadata in the query string. To do that safely, we
            # url- and base64-encode the metadata.
            params["metadata"] = url_encode_dict(metadata, name="metadata", size_limit_bytes=1024)

        if image_query_id is not None:
            params["image_query_id"] = image_query_id

        raw_image_query = self.image_queries_api.submit_image_query(**params)
        image_query = ImageQuery.parse_obj(raw_image_query.to_dict())

        if wait > 0:
            if confidence_threshold is None:
                threshold = self.get_detector(detector).confidence_threshold
            else:
                threshold = confidence_threshold
            image_query = self.wait_for_confident_result(image_query, confidence_threshold=threshold, timeout_sec=wait)

        return self._fixup_image_query(image_query)

    def ask_confident(  # noqa: PLR0913 # pylint: disable=too-many-arguments
        self,
        detector: Union[Detector, str],
        image: Union[str, bytes, Image.Image, BytesIO, BufferedReader, np.ndarray],
        confidence_threshold: Optional[float] = None,
        wait: Optional[float] = None,
        metadata: Union[dict, str, None] = None,
        inspection_id: Optional[str] = None,
    ) -> ImageQuery:
        """
        Evaluates an image with Groundlight, waiting until an answer above the confidence threshold
        is reached or the wait period has passed.

        **Example usage**::

            gl = Groundlight()
            image_query = gl.ask_confident(
                detector="det_12345",
                image="path/to/image.jpg",
                confidence_threshold=0.9,
                wait=30.0
            )
            if image_query.result.confidence >= 0.9:
                print(f"Confident answer: {image_query.result.label}")
            else:
                print("Could not get confident answer within timeout")

        :param detector: the Detector object, or string id of a detector like `det_12345`
        :param image: The image, in several possible formats:
          - filename (string) of a jpeg file
          - byte array or BytesIO or BufferedReader with jpeg bytes
          - numpy array with values 0-255 and dimensions (H,W,3) in BGR order
            (Note OpenCV uses BGR not RGB. `img[:, :, ::-1]` will reverse the channels)
          - PIL Image
          Any binary format must be JPEG-encoded already.  Any pixel format will get
          converted to JPEG at high quality before sending to service.
        :param confidence_threshold: The confidence threshold to wait for.
            If not set, use the detector's confidence threshold.
        :param wait: How long to wait (in seconds) for a confident answer.
        :param metadata: A dictionary or JSON string of custom key/value metadata to associate with
            the image query (limited to 1KB). You can retrieve this metadata later by calling
            `get_image_query()`.
        :param inspection_id: Most users will omit this. For accounts with Inspection Reports enabled,
                           this is the ID of the inspection to associate with the image query.

        :return: ImageQuery containing the prediction result
        :raises ApiTokenError: If API token is invalid
        :raises GroundlightClientError: For other API errors

        .. seealso::
            :meth:`ask_ml` for getting the first ML prediction without waiting an answer above the confidence threshold
            :meth:`ask_async` for submitting queries asynchronously
            :meth:`submit_image_query` for submitting queries with more control over the process

        """
        return self.submit_image_query(
            detector,
            image,
            confidence_threshold=confidence_threshold,
            wait=wait,
            patience_time=wait,
            human_review=None,
            metadata=metadata,
            inspection_id=inspection_id,
        )

    def ask_ml(  # noqa: PLR0913 # pylint: disable=too-many-arguments, too-many-locals
        self,
        detector: Union[Detector, str],
        image: Union[str, bytes, Image.Image, BytesIO, BufferedReader, np.ndarray],
        wait: Optional[float] = None,
        metadata: Union[dict, str, None] = None,
        inspection_id: Optional[str] = None,
    ) -> ImageQuery:
        """
        Evaluates an image with Groundlight, getting the first ML prediction without waiting
        for high confidence or human review.

        **Example usage**::

            gl = Groundlight()
            detector = gl.get_detector("det_12345")  # or create one with create_detector()

            # Get quick ML prediction for an image
            image_query = gl.ask_ml(detector, "path/to/image.jpg")

            # The image_query may have low confidence since we're never waiting for human review
            print(f"Quick ML prediction: {image_query.result.label}")
            print(f"Confidence: {image_query.result.confidence}")

            # You can also pass metadata to track additional information
            image_query = gl.ask_ml(
                detector=detector,
                image="path/to/image.jpg",
                metadata={"camera_id": "front_door", "timestamp": "2023-01-01T12:00:00Z"}
            )

        :param detector: the Detector object, or string id of a detector like `det_12345`
        :param image: The image, in several possible formats:
          - filename (string) of a jpeg file
          - byte array or BytesIO or BufferedReader with jpeg bytes
          - numpy array with values 0-255 and dimensions (H,W,3) in BGR order
            (Note OpenCV uses BGR not RGB. `img[:, :, ::-1]` will reverse the channels)
          - PIL Image
          Any binary format must be JPEG-encoded already.  Any pixel format will get
          converted to JPEG at high quality before sending to service.
        :param wait: How long to wait (in seconds) for any ML prediction.
                   Default is 30.0 seconds.
        :param metadata: A dictionary or JSON string of custom key/value metadata to associate with
            the image query (limited to 1KB). You can retrieve this metadata later by calling
            `get_image_query()`.
        :param inspection_id: Most users will omit this. For accounts with Inspection Reports enabled,
                           this is the ID of the inspection to associate with the image query.

        :return: ImageQuery containing the ML prediction
        :raises ApiTokenError: If API token is invalid
        :raises GroundlightClientError: For other API errors

        .. note::
            This method returns the first available ML prediction, which may have low confidence.
            For answers above a configured confidence_threshold, use :meth:`ask_confident` instead.

        .. seealso::
            :meth:`ask_confident` for waiting until a high-confidence prediction is available
            :meth:`ask_async` for submitting queries asynchronously
        """
        iq = self.submit_image_query(
            detector,
            image,
            wait=0,
            metadata=metadata,
            inspection_id=inspection_id,
        )
        if iq_is_answered(iq):
            return iq
        wait = self.DEFAULT_WAIT if wait is None else wait
        return self.wait_for_ml_result(iq, timeout_sec=wait)

    def ask_async(  # noqa: PLR0913 # pylint: disable=too-many-arguments
        self,
        detector: Union[Detector, str],
        image: Union[str, bytes, Image.Image, BytesIO, BufferedReader, np.ndarray],
        patience_time: Optional[float] = None,
        confidence_threshold: Optional[float] = None,
        human_review: Optional[str] = None,
        metadata: Union[dict, str, None] = None,
        inspection_id: Optional[str] = None,
    ) -> ImageQuery:
        """
        Submit an image query asynchronously. This is equivalent to calling `submit_image_query`
        with `want_async=True` and `wait=0`.

        .. note::
            The returned ImageQuery will have result=None since the prediction is computed
            asynchronously. Use :meth:`wait_for_confident_result`, :meth:`wait_for_ml_result`,
            or :meth:`get_image_query` to retrieve the result later.

        **Example usage**::

            gl = Groundlight()

            # Submit query asynchronously
            image_query = gl.ask_async(
                detector="det_12345",
                image="path/to/image.jpg",
                confidence_threshold=0.9,
                human_review="ALWAYS"
            )
            print(f"Query submitted with ID: {query.id}")

            # Later, retrieve the result
            image_query = gl.wait_for_confident_result(
                image_query=query,
                confidence_threshold=0.9,
                timeout_sec=60.0
            )
            print(f"Answer: {image_query.result.label}")

            # Alternatively, check if result is ready without blocking
            image_query = gl.get_image_query(image_query.id)
            if image_query.result:
                print(f"Result ready: {image_query.result.label}")
            else:
                print("Still processing...")

        :param detector: the Detector object, or string id of a detector like `det_12345`
        :param image: The image, in several possible formats:
            - filename (string) of a jpeg file
            - byte array or BytesIO or BufferedReader with jpeg bytes
            - numpy array with values 0-255 and dimensions (H,W,3) in BGR order
              (Note OpenCV uses BGR not RGB. `img[:, :, ::-1]` will reverse the channels)
            - PIL Image: Any binary format must be JPEG-encoded already.
              Any pixel format will get converted to JPEG at high quality before sending to service.
        :param patience_time: How long to wait (in seconds) for a confident answer for this image query.
            The longer the patience_time, the more likely Groundlight will arrive at a
            confident answer. This is a soft server-side timeout. If not set, use the
            detector's patience_time.
        :param confidence_threshold: The confidence threshold to wait for.
            If not set, use the detector's confidence threshold.
        :param human_review: If `None` or `DEFAULT`, send the image query for human review
            only if the ML prediction is not confident.
            If set to `ALWAYS`, always send the image query for human review.
            If set to `NEVER`, never send the image query for human review.
        :param metadata: A dictionary or JSON string of custom key/value metadata to associate with
            the image query (limited to 1KB). You can retrieve this metadata later by calling
            `get_image_query()`.
        :param inspection_id: Most users will omit this. For accounts with Inspection Reports enabled,
            this is the ID of the inspection to associate with the image query.

        :return: ImageQuery with result set to None (result will be computed asynchronously)
        :raises ApiTokenError: If API token is invalid
        :raises GroundlightClientError: For other API errors

        .. seealso::
            :meth:`wait_for_confident_result` for waiting until a confident result is available
            :meth:`wait_for_ml_result` for waiting until the first ML result is available
            :meth:`get_image_query` for checking if a result is ready without blocking
        """
        return self.submit_image_query(
            detector,
            image,
            wait=0,
            patience_time=patience_time,
            confidence_threshold=confidence_threshold,
            human_review=human_review,
            want_async=True,
            metadata=metadata,
            inspection_id=inspection_id,
        )

    def wait_for_confident_result(
        self,
        image_query: Union[ImageQuery, str],
        confidence_threshold: Optional[float] = None,
        timeout_sec: float = 30.0,
    ) -> ImageQuery:
        """
        Waits for an image query result's confidence level to reach the specified confidence_threshold.
        Uses polling with exponential back-off to check for results.

        .. note::
            This method blocks until either:
            1. A result with confidence >= confidence_threshold is available
            2. The timeout_sec is reached
            3. An error occurs

        **Example usage**::

            gl = Groundlight()
            query = gl.ask_async(
                            detector="det_12345",
                            image="path/to/image.jpg"
                        )
            try:
                result = gl.wait_for_confident_result(
                                query,
                                confidence_threshold=0.9,
                                timeout_sec=60.0
                            )
                print(f"Got confident answer: {result.result.label}")
            except TimeoutError:
                print("Timed out waiting for confident result")

        :param image_query: An ImageQuery object or query ID string to poll
        :param confidence_threshold: The confidence threshold to wait for.
                                  If not set, use the detector's confidence threshold.
        :param timeout_sec: The maximum number of seconds to wait. Default is 30.0 seconds.

        :return: ImageQuery with confident result
        :raises TimeoutError: If no confident result is available within timeout_sec
        :raises ApiTokenError: If API token is invalid
        :raises GroundlightClientError: For other API errors

        .. seealso::
            :meth:`ask_async` for submitting queries asynchronously
            :meth:`get_image_query` for checking result status without blocking
            :meth:`wait_for_ml_result` for waiting until the first ML result is available
        """
        if isinstance(image_query, str):
            image_query = self.get_image_query(image_query)

        if confidence_threshold is None:
            confidence_threshold = self.get_detector(image_query.detector_id).confidence_threshold

        confidence_above_thresh = partial(iq_is_confident, confidence_threshold=confidence_threshold)  # type: ignore
        return self._wait_for_result(image_query, condition=confidence_above_thresh, timeout_sec=timeout_sec)

    def wait_for_ml_result(self, image_query: Union[ImageQuery, str], timeout_sec: float = 30.0) -> ImageQuery:
        """
        Waits for the first ML result to be returned for an image query.
        Uses polling with exponential back-off to check for results.

        .. note::
            This method blocks until either:
            1. An ML result is available
            2. The timeout_sec is reached
            3. An error occurs

        **Example usage**::

            gl = Groundlight()
            query = gl.ask_async(
                detector="det_12345",
                image="path/to/image.jpg"
            )

            try:
                result = gl.wait_for_ml_result(query, timeout_sec=3.0)
                print(f"Got ML result: {result.result.label}")
            except TimeoutError:
                print("Timed out waiting for ML result")

        :param image_query: An ImageQuery object or ImageQuery ID string to poll
        :param timeout_sec: The maximum number of seconds to wait. Default is 30.0 seconds.

        :return: ImageQuery with ML result
        :raises TimeoutError: If no ML result is available within timeout_sec
        :raises ApiTokenError: If API token is invalid
        :raises GroundlightClientError: For other API errors

        .. seealso::
            :meth:`ask_async` for submitting queries asynchronously
            :meth:`get_image_query` for checking result status without blocking
            :meth:`wait_for_confident_result` for waiting until a confident result is available
        """
        return self._wait_for_result(image_query, condition=iq_is_answered, timeout_sec=timeout_sec)

    def _wait_for_result(
        self, image_query: Union[ImageQuery, str], condition: Callable, timeout_sec: float = 30.0
    ) -> ImageQuery:
        """Performs polling with exponential back-off until the condition is met for the image query.

        :param image_query: An ImageQuery object to poll
        :param condition: A callable that takes an ImageQuery and returns True or False
            whether to keep waiting for a better result.
        :param timeout_sec: The maximum number of seconds to wait.

        :return: ImageQuery
        """
        if isinstance(image_query, str):
            image_query = self.get_image_query(image_query)

        start_time = time.time()
        next_delay = self.POLLING_INITIAL_DELAY
        target_delay = 0.0
        image_query = self._fixup_image_query(image_query)
        while True:
            patience_so_far = time.time() - start_time
            if condition(image_query):
                logger.debug(f"Answer for {image_query} after {patience_so_far:.1f}s")
                break
            if patience_so_far >= timeout_sec:
                logger.debug(f"Timeout after {timeout_sec:.0f}s waiting for {image_query}")
                break
            target_delay = min(patience_so_far + next_delay, timeout_sec)
            sleep_time = max(target_delay - patience_so_far, 0)
            logger.debug(f"Polling ({target_delay:.1f}/{timeout_sec:.0f}s) {image_query} until result is available")
            time.sleep(sleep_time)
            next_delay *= self.POLLING_EXPONENTIAL_BACKOFF
            image_query = self.get_image_query(image_query.id)
            image_query = self._fixup_image_query(image_query)
        return image_query

    def add_label(
        self,
        image_query: Union[ImageQuery, str],
        label: Union[Label, int, str],
        rois: Union[List[ROI], str, None] = None,
    ):
        """
        Provide a new label (annotation) for an image query. This is used to provide ground-truth labels
        for training detectors, or to correct the results of detectors.

        **Example usage**::

            gl = Groundlight()

            # Using an ImageQuery object
            image_query = gl.ask_ml(detector_id, image_data)
            gl.add_label(image_query, "YES")

            # Using an image query ID string directly
            gl.add_label("iq_abc123", "NO")

            # With regions of interest (ROIs)
            rois = [ROI(x=100, y=100, width=50, height=50)]
            gl.add_label(image_query, "YES", rois=rois)

        :param image_query: Either an ImageQuery object (returned from methods like
                          `ask_ml`) or an image query ID string starting with "iq_".

        :param label: The label value to assign, typically "YES" or "NO" for binary
                     classification detectors. For multi-class detectors, use one of
                     the defined class names.

        :param rois: Optional list of ROI objects defining regions of interest in the
                    image. Each ROI specifies a bounding box with x, y coordinates
                    and width, height.

        :return: None
        """
        if isinstance(rois, str):
            raise TypeError("rois must be a list of ROI objects. CLI support is not implemented")

        # NOTE: bool is a subclass of int
        if type(label) == int:  # noqa: E721 pylint: disable=unidiomatic-typecheck
            label = str(label)
        elif not isinstance(label, (str, Label)):
            raise TypeError("label must be a string or integer")

        if isinstance(image_query, ImageQuery):
            image_query_id = image_query.id
        else:
            image_query_id = str(image_query)
            # Some old imagequery id's started with "chk_"
            if not image_query_id.startswith(("chk_", "iq_")):
                raise ValueError(f"Invalid image query id {image_query_id}")
        geometry_requests = [BBoxGeometryRequest(**roi.geometry.dict()) for roi in rois] if rois else None
        roi_requests = (
            [
                ROIRequest(label=roi.label, score=roi.score, geometry=geometry)
                for roi, geometry in zip(rois, geometry_requests)
            ]
            if rois and geometry_requests
            else None
        )
        request_params = LabelValueRequest(label=label, image_query_id=image_query_id, rois=roi_requests)
        self.labels_api.create_label(request_params)

    def start_inspection(self) -> str:
        """
        **NOTE:** For users with Inspection Reports enabled only.
        Starts an inspection report and returns the id of the inspection.

        :return: The unique identifier of the inspection.
        """
        return self.api_client.start_inspection()

    def update_inspection_metadata(self, inspection_id: str, user_provided_key: str, user_provided_value: str) -> None:
        """
        **NOTE:** For users with Inspection Reports enabled only.
        Add/update inspection metadata with the user_provided_key and user_provided_value.

        :param inspection_id: The unique identifier of the inspection.

        :param user_provided_key: the key in the key/value pair for the inspection metadata.

        :param user_provided_value: the value in the key/value pair for the inspection metadata.

        :return: None
        """
        self.api_client.update_inspection_metadata(inspection_id, user_provided_key, user_provided_value)

    def stop_inspection(self, inspection_id: str) -> str:
        """
        **NOTE:** For users with Inspection Reports enabled only.
        Stops an inspection and raises an exception if the response from the server
        indicates that the inspection was not successfully stopped.

        :param inspection_id: The unique identifier of the inspection.

        :return: "PASS" or "FAIL" depending on the result of the inspection.
        """
        return self.api_client.stop_inspection(inspection_id)

    def update_detector_confidence_threshold(self, detector: Union[str, Detector], confidence_threshold: float) -> None:
        """
        Updates the confidence threshold for the given detector

        :param detector: the detector to update
        :param confidence_threshold: the new confidence threshold

        :return: None
        """
        if isinstance(detector, Detector):
            detector = detector.id
        if confidence_threshold < 0 or confidence_threshold > 1:
            raise ValueError("confidence must be between 0 and 1")
        self.detectors_api.update_detector(
            detector, patched_detector_request=PatchedDetectorRequest(confidence_threshold=confidence_threshold)
        )

    def get_image(self, iq_id: str) -> bytes:
        """
        Get the image associated with the given image query ID.

        **Example usage**::

            gl = Groundlight()

            # Get image from an image query
            iq = gl.get_image_query("iq_123")
            image_bytes = gl.get_image(iq.id)

            # Open with PIL - returns RGB order
            from PIL import Image
            image = Image.open(gl.get_image(iq.id))  # Returns RGB image

            # Open with numpy via PIL - returns RGB order
            import numpy as np
            from io import BytesIO
            image = np.array(Image.open(gl.get_image(iq.id)))  # Returns RGB array

            # Open with OpenCV - returns BGR order
            import cv2
            import numpy as np
            nparr = np.frombuffer(image_bytes, np.uint8)
            image = cv2.imdecode(nparr, cv2.IMREAD_COLOR)  # Returns BGR array
            # To convert to RGB if needed:
            # image_rgb = cv2.cvtColor(image, cv2.COLOR_BGR2RGB)

        :param iq_id: The ID of the image query to get the image from
        :return: The image as a byte array that can be used with PIL or other image libraries
        """
        # TODO: support taking an ImageQuery object
        return self.images_api.get_image(iq_id)

    def create_detector_group(self, name: str) -> DetectorGroup:
        """
        Creates a detector group with the given name. A detector group allows you to organize
        related detectors together.

        .. note::
            You can specify a detector group when creating a detector without the need to create it ahead of time.
            The group will be created automatically if it doesn't exist.

        **Example usage**::

            gl = Groundlight()

            # Create a group for all door-related detectors
            door_group = gl.create_detector_group("door-detectors")

            # Later, create detectors in this group
            door_open_detector = gl.create_detector(
                name="front-door-open",
                query="Is the front door open?",
                detector_group=door_group
            )

        :param name: The name of the detector group. This should be descriptive and unique within your organization.
        :type name: str
        :return: A DetectorGroup object corresponding to the newly created detector group
        :rtype: DetectorGroup
        """
<<<<<<< HEAD
        return self.detector_group_api.create_detector_group(DetectorGroupRequest(name=name))
=======
        return DetectorGroup(**self.detector_group_api.create_detector_group(DetectorGroupRequest(name=name)).to_dict())
>>>>>>> e4380319

    def list_detector_groups(self) -> List[DetectorGroup]:
        """
        Gets a list of all detector groups in your account.

        **Example usage**::

            gl = Groundlight()

            # Get all detector groups
            groups = gl.list_detector_groups()

            # Print information about each group
            for group in groups:
                print(f"Group name: {group.name}")
                print(f"Group ID: {group.id}")

        :return: A list of DetectorGroup objects representing all detector groups in your account
        """
<<<<<<< HEAD
        return [det for det in self.detector_group_api.get_detector_groups()]
=======
        return [DetectorGroup(**det.to_dict()) for det in self.detector_group_api.get_detector_groups()]
>>>>>>> e4380319

    def create_roi(self, label: str, top_left: Tuple[float, float], bottom_right: Tuple[float, float]) -> ROI:
        """
        Creates a Region of Interest (ROI) object that can be used to specify areas of interest in images. Certain
        detectors (such as Count-mode detectors) may emit ROIs as part of their output. Providing an ROI can help
        improve the accuracy of such detectors.

        .. note::
            ROI functionality is only available to Pro tier and higher.
            If you would like to learn more, reach out to us at https://groundlight.ai

        **Example usage**::

            gl = Groundlight()

            # Create an ROI for a door in the image
            door_roi = gl.create_roi(
                label="door",
                top_left=(0.2, 0.3),     # Coordinates are normalized (0-1)
                bottom_right=(0.4, 0.8)  # Coordinates are normalized (0-1)
            )

            # Use the ROI when submitting an image query
            query = gl.submit_image_query(
                detector="door-detector",
                image=image_bytes,
                rois=[door_roi]
            )

        :param label: A descriptive label for the object or area contained in the ROI
        :param top_left: Tuple of (x, y) coordinates for the top-left corner, normalized to [0,1]
        :param bottom_right: Tuple of (x, y) coordinates for the bottom-right corner, normalized to [0,1]
        :return: An ROI object that can be used in image queries
        """

        return ROI(
            label=label,
            score=1.0,
            geometry=BBoxGeometry(
                left=top_left[0],
                top=top_left[1],
                right=bottom_right[0],
                bottom=bottom_right[1],
                x=(top_left[0] + bottom_right[0]) / 2,
                y=(top_left[1] + bottom_right[1]) / 2,
            ),
        )

    def update_detector_status(self, detector: Union[str, Detector], enabled: bool) -> None:
        """
        Updates the status of the given detector. When a detector is disabled (enabled=False),
        it will not accept or process any new image queries. Existing queries will not be affected.

        **Example usage**::

            gl = Groundlight()

            # Using a detector object
            detector = gl.get_detector("det_abc123")
            gl.update_detector_status(detector, enabled=False)  # Disable the detector

            # Using a detector ID string directly
            gl.update_detector_status("det_abc123", enabled=True)  # Enable the detector

        :param detector: Either a Detector object or a detector ID string starting with "det_".
                       The detector whose status should be updated.
        :param enabled: Boolean indicating whether the detector should be enabled (True) or
                       disabled (False). When disabled, the detector will not process new queries.

        :return: None
        """
        if isinstance(detector, Detector):
            detector = detector.id
        self.detectors_api.update_detector(
            detector,
            patched_detector_request=PatchedDetectorRequest(status=StatusEnum("ON") if enabled else StatusEnum("OFF")),
        )

    def update_detector_escalation_type(self, detector: Union[str, Detector], escalation_type: str) -> None:
        """
        Updates the escalation type of the given detector, controlling whether queries can be
        sent to human labelers when ML confidence is low.

        This is particularly useful for controlling costs. When set to "NO_HUMAN_LABELING",
        queries will only receive ML predictions, even if confidence is low.
        When set to "STANDARD", low-confidence queries may be sent to human labelers for verification.

        **Example usage**::

            gl = Groundlight()

            # Using a detector object
            detector = gl.get_detector("det_abc123")

            # Disable human labeling
            gl.update_detector_escalation_type(detector, "NO_HUMAN_LABELING")

            # Re-enable standard human labeling
            gl.update_detector_escalation_type("det_abc123", "STANDARD")

        :param detector: Either a Detector object or a detector ID string starting with "det_".
                       The detector whose escalation type should be updated.
        :param escalation_type: The new escalation type setting. Must be one of:
                              - "STANDARD": Allow human labeling for low-confidence queries
                              - "NO_HUMAN_LABELING": Never send queries to human labelers

        :return: None
        :raises ValueError: If escalation_type is not one of the allowed values
        """
        if isinstance(detector, Detector):
            detector = detector.id
        escalation_type = escalation_type.upper()
        if escalation_type not in ["STANDARD", "NO_HUMAN_LABELING"]:
            raise ValueError("escalation_type must be either 'STANDARD' or 'NO_HUMAN_LABELING'")
        self.detectors_api.update_detector(
            detector,
            patched_detector_request=PatchedDetectorRequest(escalation_type=escalation_type),
        )

    def create_counting_detector(  # noqa: PLR0913 # pylint: disable=too-many-arguments, too-many-locals
        self,
        name: str,
        query: str,
        class_name: str,
        *,
        max_count: Optional[int] = None,
        group_name: Optional[str] = None,
        confidence_threshold: Optional[float] = None,
        patience_time: Optional[float] = None,
        pipeline_config: Optional[str] = None,
        metadata: Union[dict, str, None] = None,
    ) -> Detector:
        """
        Creates a counting detector that can count objects in images up to a specified maximum count.

        **Example usage**::

            gl = Groundlight()

            # Create a detector that counts people up to 5
            detector = gl.create_counting_detector(
                name="people_counter",
                query="How many people are in the image?",
                class_name="person",
                max_count=5,
                confidence_threshold=0.9,
                patience_time=30.0
            )

            # Use the detector to count people in an image
            image_query = gl.ask_ml(detector, "path/to/image.jpg")
            print(f"Counted {image_query.result.count} people")
            print(f"Confidence: {image_query.result.confidence}")

        :param name: A short, descriptive name for the detector.
        :param query: A question about the count of an object in the image.
        :param class_name: The class name of the object to count.
        :param max_count: Maximum number of objects to count (default: 10)
        :param group_name: Optional name of a group to organize related detectors together.
        :param confidence_threshold: A value that sets the minimum confidence level required for the ML model's
                            predictions. If confidence is below this threshold, the query may be sent for human review.
        :param patience_time: The maximum time in seconds that Groundlight will attempt to generate a
                            confident prediction before falling back to human review. Defaults to 30 seconds.
        :param pipeline_config: Advanced usage only. Configuration string needed to instantiate a specific
                              prediction pipeline for this detector.
        :param metadata: A dictionary or JSON string containing custom key/value pairs to associate with
                        the detector (limited to 1KB). This metadata can be used to store additional
                        information like location, purpose, or related system IDs. You can retrieve this
                        metadata later by calling `get_detector()`.

        :return: The created Detector object
        """

        detector_creation_input = self._prep_create_detector(
            name=name,
            query=query,
            group_name=group_name,
            confidence_threshold=confidence_threshold,
            patience_time=patience_time,
            pipeline_config=pipeline_config,
            metadata=metadata,
        )
<<<<<<< HEAD
        detector_creation_input.mode = ModeEnumSplint.COUNT
=======
        detector_creation_input.mode = ModeEnum.COUNT
>>>>>>> e4380319

        if max_count is None:
            mode_config = CountModeConfiguration(class_name=class_name)
        else:
            mode_config = CountModeConfiguration(class_name=class_name, max_count=max_count)

        detector_creation_input.mode_configuration = mode_config
        obj = self.detectors_api.create_detector(detector_creation_input, _request_timeout=DEFAULT_REQUEST_TIMEOUT)
<<<<<<< HEAD
        return obj
=======
        return Detector.parse_obj(obj.to_dict())
>>>>>>> e4380319

    def create_binary_detector(  # noqa: PLR0913 # pylint: disable=too-many-arguments, too-many-locals
        self,
        name: str,
        query: str,
        *,
        group_name: Optional[str] = None,
        confidence_threshold: Optional[float] = None,
        patience_time: Optional[float] = None,
        pipeline_config: Optional[str] = None,
        metadata: Union[dict, str, None] = None,
    ) -> Detector:
        """
        Creates a binary detector with the given name and query.

        **Example usage**::

            gl = Groundlight()

            # Create a binary detector for a door
            detector = gl.create_binary_detector(
                name="door_detector",
                query="Is there a door in the image?",
                confidence_threshold=0.9,
                patience_time=30.0
            )

            # Use the detector to classify a door
            image_query = gl.ask_ml(detector, "path/to/image.jpg")
        """
        detector_creation_input = self._prep_create_detector(
            name=name,
            query=query,
            group_name=group_name,
            confidence_threshold=confidence_threshold,
            patience_time=patience_time,
            pipeline_config=pipeline_config,
            metadata=metadata,
        )
        obj = self.detectors_api.create_detector(detector_creation_input, _request_timeout=DEFAULT_REQUEST_TIMEOUT)
<<<<<<< HEAD
        return obj
=======
        return Detector.parse_obj(obj.to_dict())
>>>>>>> e4380319

    def create_multiclass_detector(  # noqa: PLR0913 # pylint: disable=too-many-arguments, too-many-locals
        self,
        name: str,
        query: str,
        class_names: List[str],
        *,
        group_name: Optional[str] = None,
        confidence_threshold: Optional[float] = None,
        patience_time: Optional[float] = None,
        pipeline_config: Optional[str] = None,
        metadata: Union[dict, str, None] = None,
    ) -> Detector:
        """
        Creates a multiclass detector with the given name and query.

        **Example usage**::

            gl = Groundlight()

            detector = gl.create_multiclass_detector(
                name="Traffic Light Detector",
                query="What color is the traffic light?",
                class_names=["Red", "Yellow", "Green"]
            )

            # Use the detector to classify a traffic light
            image_query = gl.ask_ml(detector, "path/to/image.jpg")
            print(f"Traffic light is {image_query.result.label}")
            print(f"Confidence: {image_query.result.confidence}")

        :param name: A short, descriptive name for the detector.
        :param query: A question about classifying objects in the image.
        :param class_names: List of possible class labels for classification.
        :param group_name: Optional name of a group to organize related detectors together.
        :param confidence_threshold: A value between 1/num_classes and 1 that sets the minimum confidence level required
                                  for the ML model's predictions. If confidence is below this threshold,
                                  the query may be sent for human review.
        :param patience_time: The maximum time in seconds that Groundlight will attempt to generate a
                            confident prediction before falling back to human review. Defaults to 30 seconds.
        :param pipeline_config: Advanced usage only. Configuration string needed to instantiate a specific
                              prediction pipeline for this detector.
        :param metadata: A dictionary or JSON string containing custom key/value pairs to associate with
                        the detector (limited to 1KB). This metadata can be used to store additional
                        information like location, purpose, or related system IDs. You can retrieve this
                        metadata later by calling `get_detector()`.

        :return: The created Detector object
        """

        detector_creation_input = self._prep_create_detector(
            name=name,
            query=query,
            group_name=group_name,
            confidence_threshold=confidence_threshold,
            patience_time=patience_time,
            pipeline_config=pipeline_config,
            metadata=metadata,
        )
<<<<<<< HEAD
        detector_creation_input.mode = ModeEnumSplint.MULTI_CLASS
        mode_config = MultiClassModeConfiguration(class_names=class_names)
        detector_creation_input.mode_configuration = mode_config
        obj = self.detectors_api.create_detector(detector_creation_input, _request_timeout=DEFAULT_REQUEST_TIMEOUT)
        return obj
=======
        detector_creation_input.mode = ModeEnum.MULTI_CLASS
        mode_config = MultiClassModeConfiguration(class_names=class_names)
        detector_creation_input.mode_configuration = mode_config
        obj = self.detectors_api.create_detector(detector_creation_input, _request_timeout=DEFAULT_REQUEST_TIMEOUT)
        return Detector.parse_obj(obj.to_dict())
>>>>>>> e4380319
<|MERGE_RESOLUTION|>--- conflicted
+++ resolved
@@ -6,8 +6,10 @@
 from functools import partial
 from io import BufferedReader, BytesIO
 from typing import Any, Callable, List, Optional, Tuple, Union
+from typing import Any, Callable, List, Optional, Tuple, Union
 
 from groundlight_openapi_client import Configuration
+from groundlight_openapi_client.api.detector_groups_api import DetectorGroupsApi
 from groundlight_openapi_client.api.detector_groups_api import DetectorGroupsApi
 from groundlight_openapi_client.api.detectors_api import DetectorsApi
 from groundlight_openapi_client.api.image_queries_api import ImageQueriesApi
@@ -16,7 +18,6 @@
 from groundlight_openapi_client.exceptions import NotFoundException, UnauthorizedException
 from groundlight_openapi_client.model.b_box_geometry import BBoxGeometry
 from groundlight_openapi_client.model.b_box_geometry_request import BBoxGeometryRequest
-<<<<<<< HEAD
 from groundlight_openapi_client.model.binary_classification_result import BinaryClassificationResult
 from groundlight_openapi_client.model.count_mode_configuration import CountModeConfiguration
 from groundlight_openapi_client.model.detector import Detector
@@ -29,31 +30,10 @@
 from groundlight_openapi_client.model.multi_class_mode_configuration import MultiClassModeConfiguration
 from groundlight_openapi_client.model.paginated_detector_list import PaginatedDetectorList
 from groundlight_openapi_client.model.paginated_image_query_list import PaginatedImageQueryList
-=======
-from groundlight_openapi_client.model.count_mode_configuration import CountModeConfiguration
-from groundlight_openapi_client.model.detector_creation_input_request import DetectorCreationInputRequest
-from groundlight_openapi_client.model.detector_group_request import DetectorGroupRequest
-from groundlight_openapi_client.model.label_value_request import LabelValueRequest
-from groundlight_openapi_client.model.multi_class_mode_configuration import MultiClassModeConfiguration
->>>>>>> e4380319
 from groundlight_openapi_client.model.patched_detector_request import PatchedDetectorRequest
 from groundlight_openapi_client.model.roi import ROI
 from groundlight_openapi_client.model.roi_request import ROIRequest
 from groundlight_openapi_client.model.status_enum import StatusEnum
-<<<<<<< HEAD
-=======
-from model import (
-    ROI,
-    BBoxGeometry,
-    BinaryClassificationResult,
-    Detector,
-    DetectorGroup,
-    ImageQuery,
-    ModeEnum,
-    PaginatedDetectorList,
-    PaginatedImageQueryList,
-)
->>>>>>> e4380319
 from urllib3.exceptions import InsecureRequestWarning
 
 from groundlight.binary_labels import Label, convert_internal_label_to_display
@@ -87,6 +67,7 @@
 
 
 class Groundlight:  # pylint: disable=too-many-instance-attributes,too-many-public-methods
+class Groundlight:  # pylint: disable=too-many-instance-attributes,too-many-public-methods
     """
     Client for accessing the Groundlight cloud service. Provides methods to create visual detectors,
     submit images for analysis, and retrieve predictions.
@@ -384,11 +365,7 @@
         name: str,
         query: str,
         *,
-<<<<<<< HEAD
         mode: ModeEnumSplint = ModeEnumSplint.BINARY,
-=======
-        mode: ModeEnum = ModeEnum.BINARY,
->>>>>>> e4380319
         group_name: Optional[str] = None,
         confidence_threshold: Optional[float] = None,
         patience_time: Optional[float] = None,
@@ -399,6 +376,11 @@
         """
         Create a new Detector with a given name and query.
 
+        By default will create a binary detector but alternate modes can be created by passing in a mode argument.
+
+        Text and Bounding box detectors are in Beta, and can be created through the
+        ExperimentalApi via the :meth:`ExperimentalApi.create_text_recognition_detector` and
+        :meth:`ExperimentalApi.create_bounding_box_detector` methods.
         By default will create a binary detector but alternate modes can be created by passing in a mode argument.
 
         Text and Bounding box detectors are in Beta, and can be created through the
@@ -456,11 +438,7 @@
         :return: The created Detector object
         """
 
-<<<<<<< HEAD
         if mode == ModeEnumSplint.BINARY:
-=======
-        if mode == ModeEnum.BINARY:
->>>>>>> e4380319
             if class_names is not None:
                 raise ValueError("class_names is not supported for binary detectors")
             return self.create_binary_detector(
@@ -472,11 +450,7 @@
                 pipeline_config=pipeline_config,
                 metadata=metadata,
             )
-<<<<<<< HEAD
         if mode == ModeEnumSplint.COUNT:
-=======
-        if mode == ModeEnum.COUNT:
->>>>>>> e4380319
             if class_names is None:
                 raise ValueError("class_names is required for counting detectors")
             if isinstance(class_names, list):
@@ -491,11 +465,7 @@
                 pipeline_config=pipeline_config,
                 metadata=metadata,
             )
-<<<<<<< HEAD
         if mode == ModeEnumSplint.MULTI_CLASS:
-=======
-        if mode == ModeEnum.MULTI_CLASS:
->>>>>>> e4380319
             if class_names is None:
                 raise ValueError("class_names is required for multi-class detectors")
             if isinstance(class_names, str):
@@ -1357,11 +1327,7 @@
         :return: A DetectorGroup object corresponding to the newly created detector group
         :rtype: DetectorGroup
         """
-<<<<<<< HEAD
         return self.detector_group_api.create_detector_group(DetectorGroupRequest(name=name))
-=======
-        return DetectorGroup(**self.detector_group_api.create_detector_group(DetectorGroupRequest(name=name)).to_dict())
->>>>>>> e4380319
 
     def list_detector_groups(self) -> List[DetectorGroup]:
         """
@@ -1381,11 +1347,7 @@
 
         :return: A list of DetectorGroup objects representing all detector groups in your account
         """
-<<<<<<< HEAD
         return [det for det in self.detector_group_api.get_detector_groups()]
-=======
-        return [DetectorGroup(**det.to_dict()) for det in self.detector_group_api.get_detector_groups()]
->>>>>>> e4380319
 
     def create_roi(self, label: str, top_left: Tuple[float, float], bottom_right: Tuple[float, float]) -> ROI:
         """
@@ -1568,11 +1530,7 @@
             pipeline_config=pipeline_config,
             metadata=metadata,
         )
-<<<<<<< HEAD
         detector_creation_input.mode = ModeEnumSplint.COUNT
-=======
-        detector_creation_input.mode = ModeEnum.COUNT
->>>>>>> e4380319
 
         if max_count is None:
             mode_config = CountModeConfiguration(class_name=class_name)
@@ -1581,11 +1539,7 @@
 
         detector_creation_input.mode_configuration = mode_config
         obj = self.detectors_api.create_detector(detector_creation_input, _request_timeout=DEFAULT_REQUEST_TIMEOUT)
-<<<<<<< HEAD
         return obj
-=======
-        return Detector.parse_obj(obj.to_dict())
->>>>>>> e4380319
 
     def create_binary_detector(  # noqa: PLR0913 # pylint: disable=too-many-arguments, too-many-locals
         self,
@@ -1626,11 +1580,7 @@
             metadata=metadata,
         )
         obj = self.detectors_api.create_detector(detector_creation_input, _request_timeout=DEFAULT_REQUEST_TIMEOUT)
-<<<<<<< HEAD
         return obj
-=======
-        return Detector.parse_obj(obj.to_dict())
->>>>>>> e4380319
 
     def create_multiclass_detector(  # noqa: PLR0913 # pylint: disable=too-many-arguments, too-many-locals
         self,
@@ -1690,16 +1640,8 @@
             pipeline_config=pipeline_config,
             metadata=metadata,
         )
-<<<<<<< HEAD
         detector_creation_input.mode = ModeEnumSplint.MULTI_CLASS
         mode_config = MultiClassModeConfiguration(class_names=class_names)
         detector_creation_input.mode_configuration = mode_config
         obj = self.detectors_api.create_detector(detector_creation_input, _request_timeout=DEFAULT_REQUEST_TIMEOUT)
-        return obj
-=======
-        detector_creation_input.mode = ModeEnum.MULTI_CLASS
-        mode_config = MultiClassModeConfiguration(class_names=class_names)
-        detector_creation_input.mode_configuration = mode_config
-        obj = self.detectors_api.create_detector(detector_creation_input, _request_timeout=DEFAULT_REQUEST_TIMEOUT)
-        return Detector.parse_obj(obj.to_dict())
->>>>>>> e4380319
+        return obj