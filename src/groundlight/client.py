--- conflicted
+++ resolved
@@ -375,11 +375,8 @@
         patience_time: Optional[float] = None,
         pipeline_config: Optional[str] = None,
         metadata: Union[dict, str, None] = None,
-<<<<<<< HEAD
+        class_names: Optional[Union[List[str], str]] = None,
         **kwargs,
-=======
-        class_names: Optional[Union[List[str], str]] = None,
->>>>>>> e4380319
     ) -> Detector:
         """
         Create a new Detector with a given name and query.
@@ -486,13 +483,6 @@
         raise ValueError(
             f"Unsupported mode: {mode}, check if your desired mode is only supported in the ExperimentalApi"
         )
-<<<<<<< HEAD
-        obj = self.detectors_api.create_detector(
-            detector_creation_input, _request_timeout=self._get_request_timeout(**kwargs)
-        )
-        return Detector.parse_obj(obj.to_dict())
-=======
->>>>>>> e4380319
 
     def get_or_create_detector(  # noqa: PLR0913
         self,
@@ -1294,13 +1284,9 @@
         if confidence_threshold < 0 or confidence_threshold > 1:
             raise ValueError("confidence must be between 0 and 1")
         self.detectors_api.update_detector(
-<<<<<<< HEAD
             detector,
             patched_detector_request=PatchedDetectorRequest(confidence_threshold=confidence_threshold),
             _request_timeout=self._get_request_timeout(**kwargs),
-        )
-=======
-            detector, patched_detector_request=PatchedDetectorRequest(confidence_threshold=confidence_threshold)
         )
 
     def get_image(self, iq_id: str) -> bytes:
@@ -1683,5 +1669,4 @@
         mode_config = MultiClassModeConfiguration(class_names=class_names)
         detector_creation_input.mode_configuration = mode_config
         obj = self.detectors_api.create_detector(detector_creation_input, _request_timeout=DEFAULT_REQUEST_TIMEOUT)
-        return Detector.parse_obj(obj.to_dict())
->>>>>>> e4380319
+        return Detector.parse_obj(obj.to_dict())