--- conflicted
+++ resolved
@@ -728,11 +728,7 @@
         return image_query
 
     def add_label(
-<<<<<<< HEAD
         self, image_query: Union[ImageQuery, str], label: Union[Label, str], rois: Union[list[ROI], str, None] = None
-=======
-        self, image_query: Union[ImageQuery, str], label: Union[Label, str], rois: Optional[list[ROI]] = None
->>>>>>> 2491c308
     ):
         """
         Add a new label to an image query.  This answers the detector's question.
@@ -756,15 +752,8 @@
             if not image_query_id.startswith(("chk_", "iq_")):
                 raise ValueError(f"Invalid image query id {image_query_id}")
         api_label = convert_display_label_to_internal(image_query_id, label)
-<<<<<<< HEAD
         rois_json = [roi.dict() for roi in rois] if rois else None
         request_params = LabelValueRequest(label=api_label, image_query_id=image_query_id, rois=rois_json)
-=======
-        request_params = LabelValueRequest(label=api_label, image_query_id=image_query_id, rois=rois)
-        import IPython
-
-        IPython.embed()
->>>>>>> 2491c308
         self.labels_api.create_label(request_params)
 
     def start_inspection(self) -> str:
