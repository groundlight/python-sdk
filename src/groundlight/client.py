--- conflicted
+++ resolved
@@ -615,7 +615,6 @@
         **NOTE:** For users with Inspection Reports enabled only.
         Add/update inspection metadata with the user_provided_key and user_provided_value.
 
-<<<<<<< HEAD
         :param inspection_id: The unique identifier of the inspection.
         :type inspection_id: str
 
@@ -627,19 +626,6 @@
 
         :return: None
         :rtype: None
-=======
-        :param inspection_id: The id of the inspection to update.
-        :type inspection_id: str
-
-        :param user_provided_key: The key of the metadata to add/update.
-        :type user_provided_key: str
-
-        :param user_provided_value: The value of the metadata to add/update.
-        :type user_provided_value: str
-
-        :return None
-        :rtype None
->>>>>>> ce7fa89b
         """
         self.api_client.update_inspection_metadata(inspection_id, user_provided_key, user_provided_value)
 
@@ -648,35 +634,16 @@
         **NOTE:** For users with Inspection Reports enabled only.
         Stops an inspection and raises an exception if the response from the server
         indicates that the inspection was not successfully stopped.
-<<<<<<< HEAD
 
         :param inspection_id: The unique identifier of the inspection.
         :type inspection_id: str
 
         :return: "PASS" or "FAIL" depending on the result of the inspection.
         :rtype: str
-=======
-        Returns a str with result of the inspection (either PASS or FAIL).
-
-        :param inspection_id: The id of the inspection to stop.
-        :type inspection_id: str
-
-        :return str
-        :rtype str
->>>>>>> ce7fa89b
         """
         return self.api_client.stop_inspection(inspection_id)
 
     def update_detector_confidence_threshold(self, detector_id: str, confidence_threshold: float) -> None:
-<<<<<<< HEAD
-        """Updates the confidence threshold of a detector given a detector_id.
-
-        :param detector_id: The unique identifier of the detector.
-        :type detector_id: str
-
-        :return: None
-        :rtype: None
-=======
         """
         Updates the confidence threshold of a detector given a detector_id.
 
@@ -688,6 +655,5 @@
 
         :return None
         :rtype None
->>>>>>> ce7fa89b
         """
         self.api_client.update_detector_confidence_threshold(detector_id, confidence_threshold)