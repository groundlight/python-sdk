--- conflicted
+++ resolved
@@ -262,19 +262,11 @@
 
         :param query: the detector query
 
-<<<<<<< HEAD
-        :param group_name: the detector group that the new detector should belong to
+        :param group_name: the detector group that the new detector should belong to. If none, defaults to default_group
 
         :param confidence_threshold: the confidence threshold
 
-        :param patience_time: the patience time, or how long Groundlight should work to generate a confident answer
-=======
-        :param group_name: the detector group that the new detector should belong to. If none, defaults to default_group
-
-        :param confidence_threshold: the confidence threshold
-
         :param patience_time: the patience time, or how long Groundlight should work to generate a confident answer. Defaults to 30 seconds.
->>>>>>> 58fa5cdf
 
         :param pipeline_config: the pipeline config
 
@@ -357,15 +349,8 @@
             )
         if group_name is not None and existing_detector.group_name != group_name:
             raise ValueError(
-<<<<<<< HEAD
-                (
-                    f"Found existing detector with name={name} (id={existing_detector.id}) but the group names don't"
-                    f" match. The existing group name is '{existing_detector.group_name}'."
-                ),
-=======
                 f"Found existing detector with name={name} (id={existing_detector.id}) but the group names don't"
                 f" match. The existing group name is '{existing_detector.group_name}'.",
->>>>>>> 58fa5cdf
             )
         if confidence_threshold is not None and existing_detector.confidence_threshold != confidence_threshold:
             raise ValueError(
