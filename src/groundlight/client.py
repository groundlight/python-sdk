--- conflicted
+++ resolved
@@ -13,7 +13,6 @@
 from groundlight.binary_labels import Label, convert_display_label_to_internal, convert_internal_label_to_display
 from groundlight.config import API_TOKEN_HELP_MESSAGE, API_TOKEN_VARIABLE_NAME
 from groundlight.images import ByteStreamWrapper, parse_supported_image_types
-<<<<<<< HEAD
 from groundlight.internalapi import (
     GroundlightApiClient,
     NotFoundError,
@@ -21,9 +20,6 @@
     iq_is_confident,
     sanitize_endpoint_url,
 )
-=======
-from groundlight.internalapi import GroundlightApiClient, NotFoundError, iq_is_confident, sanitize_endpoint_url
->>>>>>> 59dcc763
 from groundlight.optional_imports import Image, np
 
 logger = logging.getLogger("groundlight.sdk")
@@ -363,21 +359,15 @@
             iq_id = self.api_client.submit_image_query_with_inspection(**params)
             image_query = self.get_image_query(iq_id)
 
-<<<<<<< HEAD
-        if wait:
+        if wait > 0:
             if confidence_threshold is None:
                 threshold = self.get_detector(detector).confidence_threshold
             else:
                 threshold = confidence_threshold
-=======
-        if wait > 0:
-            threshold = self.get_detector(detector).confidence_threshold
->>>>>>> 59dcc763
             image_query = self.wait_for_confident_result(image_query, confidence_threshold=threshold, timeout_sec=wait)
 
         return self._fixup_image_query(image_query)
 
-<<<<<<< HEAD
     def ask_confident(
         self,
         detector: Union[Detector, str],
@@ -424,33 +414,14 @@
         wait: Optional[float] = None,
     ) -> ImageQuery:
         """Evaluates an image with Groundlight, getting the first answer Groundlight can provide.
-=======
-    def ask_async(
-        self,
-        detector: Union[Detector, str],
-        image: Union[str, bytes, Image.Image, BytesIO, BufferedReader, np.ndarray],
-        human_review: Optional[str] = None,
-        inspection_id: Optional[str] = None,
-    ) -> ImageQuery:
-        """
-        Convenience method for submitting an `ImageQuery` asynchronously. This is equivalent to calling
-        `submit_image_query` with `want_async=True` and `wait=0`. Use `get_image_query` to retrieve the `result` of the
-        ImageQuery.
-
->>>>>>> 59dcc763
         :param detector: the Detector object, or string id of a detector like `det_12345`
         :type detector: Detector or str
 
         :param image: The image, in several possible formats:
-<<<<<<< HEAD
-=======
-
->>>>>>> 59dcc763
           - filename (string) of a jpeg file
           - byte array or BytesIO or BufferedReader with jpeg bytes
           - numpy array with values 0-255 and dimensions (H,W,3) in BGR order
             (Note OpenCV uses BGR not RGB. `img[:, :, ::-1]` will reverse the channels)
-<<<<<<< HEAD
           - PIL Image
           Any binary format must be JPEG-encoded already.  Any pixel format will get
           converted to JPEG at high quality before sending to service.
@@ -472,7 +443,28 @@
         wait = self.DEFAULT_WAIT if wait is None else wait
         return self.wait_for_ml_result(iq, timeout_sec=wait)
 
-=======
+
+    def ask_async(
+        self,
+        detector: Union[Detector, str],
+        image: Union[str, bytes, Image.Image, BytesIO, BufferedReader, np.ndarray],
+        human_review: Optional[str] = None,
+        inspection_id: Optional[str] = None,
+    ) -> ImageQuery:
+        """
+        Convenience method for submitting an `ImageQuery` asynchronously. This is equivalent to calling
+        `submit_image_query` with `want_async=True` and `wait=0`. Use `get_image_query` to retrieve the `result` of the
+        ImageQuery.
+
+        :param detector: the Detector object, or string id of a detector like `det_12345`
+        :type detector: Detector or str
+
+        :param image: The image, in several possible formats:
+
+          - filename (string) of a jpeg file
+          - byte array or BytesIO or BufferedReader with jpeg bytes
+          - numpy array with values 0-255 and dimensions (H,W,3) in BGR order
+            (Note OpenCV uses BGR not RGB. `img[:, :, ::-1]` will reverse the channels)
           - PIL Image: Any binary format must be JPEG-encoded already.
             Any pixel format will get converted to JPEG at high quality before sending to service.
 
@@ -495,7 +487,6 @@
         return self.submit_image_query(
             detector, image, wait=0, human_review=human_review, want_async=True, inspection_id=inspection_id
         )
->>>>>>> 59dcc763
 
     def wait_for_confident_result(
         self,
