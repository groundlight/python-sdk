import logging
import os
import time
from io import BufferedReader, BytesIO
from typing import Optional, Union

from model import Detector, ImageQuery, PaginatedDetectorList, PaginatedImageQueryList
from openapi_client import Configuration
from openapi_client.api.detectors_api import DetectorsApi
from openapi_client.api.image_queries_api import ImageQueriesApi
from openapi_client.model.detector_creation_input import DetectorCreationInput

from groundlight.binary_labels import Label, convert_display_label_to_internal, convert_internal_label_to_display
from groundlight.config import API_TOKEN_VARIABLE_NAME, API_TOKEN_WEB_URL, DISABLE_TLS_VARIABLE_NAME
from groundlight.images import ByteStreamWrapper, parse_supported_image_types
from groundlight.internalapi import (
    GroundlightApiClient,
    NotFoundError,
    iq_is_confident,
    sanitize_endpoint_url,
)
from groundlight.optional_imports import Image, np

logger = logging.getLogger("groundlight.sdk")


class ApiTokenError(Exception):
    pass


class Groundlight:
    """Client for accessing the Groundlight cloud service.

    The API token (auth) is specified through the **GROUNDLIGHT_API_TOKEN** environment variable by default.

    **Example usage**::

        gl = Groundlight()
        detector = gl.get_or_create_detector(
                        name="door",
                        query="Is the door locked?",
                        confidence_threshold=0.9
                    )
        image_query = gl.submit_image_query(
                        detector=detector,
                        image="path/to/image.jpeg",
                        wait=0.0,
                        human_review="ALWAYS")
        print(f"Image query confidence = {image_query.result.confidence}")

        # Poll the backend service for a confident answer
        image_query = gl.wait_for_confident_result(
                        image_query=image_query,
                        confidence_threshold=0.9,
                        timeout_sec=60.0)

        # Examine new confidence after a continuously trained ML model has re-evaluated the image query
        print(f"Image query confidence = {image_query.result.confidence}")
    """

    DEFAULT_WAIT: float = 30.0

    POLLING_INITIAL_DELAY = 0.25
    POLLING_EXPONENTIAL_BACKOFF = 1.3  # This still has the nice backoff property that the max number of requests
    # is O(log(time)), but with 1.3 the guarantee is that the call will return no more than 30% late

    def __init__(
        self,
        endpoint: Optional[str] = None,
        api_token: Optional[str] = None,
        disable_tls_verification: Optional[bool] = None,
    ) -> None:
        """
        Constructs a Groundlight client.

        :param endpoint: optionally specify a different endpoint
        :type endpoint: str

        :param api_token: use this API token for your API calls.
                        If unset, fallback to the environment variable "GROUNDLIGHT_API_TOKEN".
        :type api_token: str

<<<<<<< HEAD
        :param disable_tls_verification: Set this to false to skip verifying SSL/TLS certificate
                                        when calling API from https server. In unset, fallback to
                                        the environment variable "TLS_VERIFY". By default, certificates
                                        are verified.
        :type disable_tls_verification: Optional[bool]
=======
        :param disable_tls_verification: Set this to `True` to skip verifying SSL/TLS certificates
                                        when calling API from https server. In unset, fallback it will check
                                        the environment variable "TLS_VERIFY" for `1` or `0`. By default,
                                        certificates are verified.

                                        Disable verification if using a self-signed TLS certificate with a Groundlight
                                        Edge Endpoint.  It is unadvised tto disable verification  if connecting directly
                                        to the Groundlight cloud service.
        :type disable_tls_verification: bool
>>>>>>> a1793df0

        :return: Groundlight client
        :rtype: Groundlight
        """
        # Specify the endpoint
        self.endpoint = sanitize_endpoint_url(endpoint)
        configuration = Configuration(host=self.endpoint)

        if api_token is None:
            try:
                # Retrieve the API token from environment variable
                api_token = os.environ[API_TOKEN_VARIABLE_NAME]
            except KeyError as e:
                raise ApiTokenError(
                    (
                        "No API token found. Please put your token in an environment variable "
                        f'named "{API_TOKEN_VARIABLE_NAME}". If you don\'t have a token, you can '
                        f"create one at {API_TOKEN_WEB_URL}"
                    ),
                ) from e

        should_disable_tls = disable_tls_verification or os.environ.get(DISABLE_TLS_VARIABLE_NAME, None) is not None

        if should_disable_tls:
            logger.warning(
                "Disabling SSL/TLS certificate verification.  This should only be used when connecting to an endpoint"
                " with a self-signed certificate."
            )

            import warnings

            from urllib3.exceptions import InsecureRequestWarning

            warnings.simplefilter("ignore", InsecureRequestWarning)

            configuration.verify_ssl = False
            configuration.assert_hostname = False

        configuration.api_key["ApiToken"] = api_token

        self.api_client = GroundlightApiClient(configuration)
        self.detectors_api = DetectorsApi(self.api_client)
        self.image_queries_api = ImageQueriesApi(self.api_client)

    @staticmethod
    def _fixup_image_query(iq: ImageQuery) -> ImageQuery:
        """
        Process the wire-format image query to make it more usable.
        """
        # Note: This might go away once we clean up the mapping logic server-side.
        iq.result.label = convert_internal_label_to_display(iq, iq.result.label)
        return iq

    def get_detector(self, id: Union[str, Detector]) -> Detector:  # pylint: disable=redefined-builtin
        """
        Get a detector by id

        :param id: the detector id
        :type id: str or Detector

        :return: Detector
        :rtype: Detector
        """

        if isinstance(id, Detector):
            # Short-circuit
            return id
        obj = self.detectors_api.get_detector(id=id)
        return Detector.parse_obj(obj.to_dict())

    def get_detector_by_name(self, name: str) -> Detector:
        """
        Get a detector by name

        :param name: the detector name
        :type name: str

        :return: Detector
        :rtype: Detector
        """
        return self.api_client._get_detector_by_name(name)  # pylint: disable=protected-access

    def list_detectors(self, page: int = 1, page_size: int = 10) -> PaginatedDetectorList:
        """
        List out detectors you own

        :param page: the page number
        :type page: int

        :param page_size: the page size
        :type page_size: int

        :return: PaginatedDetectorList
        :rtype: PaginatedDetectorList
        """
        obj = self.detectors_api.list_detectors(page=page, page_size=page_size)
        return PaginatedDetectorList.parse_obj(obj.to_dict())

    def create_detector(
        self,
        name: str,
        query: str,
        *,
        confidence_threshold: Optional[float] = None,
        pipeline_config: Optional[str] = None,
    ) -> Detector:
        """
        Create a new detector with a given name and query

        :param name: the detector name
        :type name: str

        :param query: the detector query
        :type query: str

        :param confidence_threshold: the confidence threshold
        :type confidence_threshold: float

        :param pipeline_config: the pipeline config
        :type pipeline_config: str

        :return: Detector
        :rtype: Detector
        """
        detector_creation_input = DetectorCreationInput(name=name, query=query)
        if confidence_threshold is not None:
            detector_creation_input.confidence_threshold = confidence_threshold
        if pipeline_config is not None:
            detector_creation_input.pipeline_config = pipeline_config
        obj = self.detectors_api.create_detector(detector_creation_input)
        return Detector.parse_obj(obj.to_dict())

    def get_or_create_detector(
        self,
        name: str,
        query: str,
        *,
        confidence_threshold: Optional[float] = None,
        pipeline_config: Optional[str] = None,
    ) -> Detector:
        """
        Tries to look up the detector by name.  If a detector with that name, query, and
        confidence exists, return it. Otherwise, create a detector with the specified query and
        config.

        :param name: the detector name
        :type name: str

        :param query: the detector query
        :type query: str

        :param confidence_threshold: the confidence threshold
        :type confidence_threshold: float

        :param pipeline_config: the pipeline config
        :type pipeline_config: str

        :return: Detector
        :rtype: Detector
        """
        try:
            existing_detector = self.get_detector_by_name(name)
        except NotFoundError:
            logger.debug(f"We could not find a detector with name='{name}'. So we will create a new detector ...")
            return self.create_detector(
                name=name,
                query=query,
                confidence_threshold=confidence_threshold,
                pipeline_config=pipeline_config,
            )

        # TODO: We may soon allow users to update the retrieved detector's fields.
        if existing_detector.query != query:
            raise ValueError(
                (
                    f"Found existing detector with name={name} (id={existing_detector.id}) but the queries don't match."
                    f" The existing query is '{existing_detector.query}'."
                ),
            )
        if confidence_threshold is not None and existing_detector.confidence_threshold != confidence_threshold:
            raise ValueError(
                (
                    f"Found existing detector with name={name} (id={existing_detector.id}) but the confidence"
                    " thresholds don't match. The existing confidence threshold is"
                    f" {existing_detector.confidence_threshold}."
                ),
            )
        return existing_detector

    def get_image_query(self, id: str) -> ImageQuery:  # pylint: disable=redefined-builtin
        """
        Get an image query by id

        :param id: the image query id
        :type id: str

        :return: ImageQuery
        :rtype: ImageQuery
        """
        obj = self.image_queries_api.get_image_query(id=id)
        iq = ImageQuery.parse_obj(obj.to_dict())
        return self._fixup_image_query(iq)

    def list_image_queries(self, page: int = 1, page_size: int = 10) -> PaginatedImageQueryList:
        """
        List out image queries you own

        :param page: the page number
        :type page: int

        :param page_size: the page size
        :type page_size: int

        :return: PaginatedImageQueryList
        :rtype: PaginatedImageQueryList
        """
        obj = self.image_queries_api.list_image_queries(page=page, page_size=page_size)
        image_queries = PaginatedImageQueryList.parse_obj(obj.to_dict())
        if image_queries.results is not None:
            image_queries.results = [self._fixup_image_query(iq) for iq in image_queries.results]
        return image_queries

    def submit_image_query(  # noqa: PLR0913 # pylint: disable=too-many-arguments
        self,
        detector: Union[Detector, str],
        image: Union[str, bytes, Image.Image, BytesIO, BufferedReader, np.ndarray],
        wait: Optional[float] = None,
        human_review: Optional[str] = None,
        inspection_id: Optional[str] = None,
    ) -> ImageQuery:
        """
        Evaluates an image with Groundlight.

        :param detector: the Detector object, or string id of a detector like `det_12345`
        :type detector: Detector or str

        :param image: The image, in several possible formats:

          - filename (string) of a jpeg file
          - byte array or BytesIO or BufferedReader with jpeg bytes
          - numpy array with values 0-255 and dimensions (H,W,3) in BGR order
            (Note OpenCV uses BGR not RGB. `img[:, :, ::-1]` will reverse the channels)
          - PIL Image: Any binary format must be JPEG-encoded already.
            Any pixel format will get converted to JPEG at high quality before sending to service.

        :type image: str or bytes or Image.Image or BytesIO or BufferedReader or np.ndarray

        :param wait: How long to wait (in seconds) for a confident answer.
        :type wait: float

        :param human_review: If `None` or `DEFAULT`, send the image query for human review
            only if the ML prediction is not confident.
            If set to `ALWAYS`, always send the image query for human review.
            If set to `NEVER`, never send the image query for human review.
        :type human_review: str

        :param inspection_id: Most users will omit this. For accounts with Inspection Reports enabled,
                            this is the ID of the inspection to associate with the image query.
        :type inspection_id: str

        :return: ImageQuery
        :rtype: ImageQuery
        """
        if wait is None:
            wait = self.DEFAULT_WAIT

        detector_id = detector.id if isinstance(detector, Detector) else detector

        image_bytesio: ByteStreamWrapper = parse_supported_image_types(image)

        params = {"detector_id": detector_id, "body": image_bytesio}
        if wait == 0:
            params["patience_time"] = self.DEFAULT_WAIT
        else:
            params["patience_time"] = wait

        if human_review is not None:
            params["human_review"] = human_review

        # If no inspection_id is provided, we submit the image query using image_queries_api (autogenerated via OpenAPI)
        # However, our autogenerated code does not currently support inspection_id, so if an inspection_id was
        # provided, we use the private API client instead.
        if inspection_id is None:
            raw_image_query = self.image_queries_api.submit_image_query(**params)
            image_query = ImageQuery.parse_obj(raw_image_query.to_dict())
        else:
            params["inspection_id"] = inspection_id
            iq_id = self.api_client.submit_image_query_with_inspection(**params)
            image_query = self.get_image_query(iq_id)

        if wait:
            threshold = self.get_detector(detector).confidence_threshold
            image_query = self.wait_for_confident_result(image_query, confidence_threshold=threshold, timeout_sec=wait)
        return self._fixup_image_query(image_query)

    def wait_for_confident_result(
        self,
        image_query: Union[ImageQuery, str],
        confidence_threshold: float,
        timeout_sec: float = 30.0,
    ) -> ImageQuery:
        """
        Waits for an image query result's confidence level to reach the specified value.
        Currently this is done by polling with an exponential back-off.

        :param image_query: An ImageQuery object to poll
        :type image_query: ImageQuery or str

        :param confidence_threshold: The minimum confidence level required to return before the timeout.
        :type confidence_threshold: float

        :param timeout_sec: The maximum number of seconds to wait.
        :type timeout_sec: float

        :return: ImageQuery
        :rtype: ImageQuery
        """
        # Convert from image_query_id to ImageQuery if needed.
        if isinstance(image_query, str):
            image_query = self.get_image_query(image_query)

        start_time = time.time()
        next_delay = self.POLLING_INITIAL_DELAY
        target_delay = 0.0
        image_query = self._fixup_image_query(image_query)
        while True:
            patience_so_far = time.time() - start_time
            if iq_is_confident(image_query, confidence_threshold):
                logger.debug(f"Confident answer for {image_query} after {patience_so_far:.1f}s")
                break
            if patience_so_far >= timeout_sec:
                logger.debug(f"Timeout after {timeout_sec:.0f}s waiting for {image_query}")
                break
            target_delay = min(patience_so_far + next_delay, timeout_sec)
            sleep_time = max(target_delay - patience_so_far, 0)
            logger.debug(
                f"Polling ({target_delay:.1f}/{timeout_sec:.0f}s) {image_query} until"
                f" confidence>={confidence_threshold:.3f}"
            )
            time.sleep(sleep_time)
            next_delay *= self.POLLING_EXPONENTIAL_BACKOFF
            image_query = self.get_image_query(image_query.id)
            image_query = self._fixup_image_query(image_query)
        return image_query

    def add_label(self, image_query: Union[ImageQuery, str], label: Union[Label, str]):
        """
        Add a new label to an image query.  This answers the detector's question.

        :param image_query: Either an ImageQuery object (returned from `submit_image_query`)
                            or an image_query id as a string.
        :type image_query: ImageQuery or str

        :param label: The string "YES" or the string "NO" in answer to the query.
        :type label: Label or str

        :return: None
        :rtype: None
        """
        if isinstance(image_query, ImageQuery):
            image_query_id = image_query.id
        else:
            image_query_id = str(image_query)
            # Some old imagequery id's started with "chk_"
            if not image_query_id.startswith(("chk_", "iq_")):
                raise ValueError(f"Invalid image query id {image_query_id}")
        api_label = convert_display_label_to_internal(image_query_id, label)

        return self.api_client._add_label(image_query_id, api_label)  # pylint: disable=protected-access

    def start_inspection(self) -> str:
        """For users with Inspection Reports enabled only.
        Starts an inspection report and returns the id of the inspection.
        """
        return self.api_client.start_inspection()

    def update_inspection_metadata(self, inspection_id: str, user_provided_key: str, user_provided_value: str) -> None:
        """For users with Inspection Reports enabled only.
        Add/update inspection metadata with the user_provided_key and user_provided_value.
        """
        self.api_client.update_inspection_metadata(inspection_id, user_provided_key, user_provided_value)

    def stop_inspection(self, inspection_id: str) -> str:
        """For users with Inspection Reports enabled only.
        Stops an inspection and raises an exception if the response from the server
        indicates that the inspection was not successfully stopped.
        Returns a str with result of the inspection (either PASS or FAIL).
        """
        return self.api_client.stop_inspection(inspection_id)

    def update_detector_confidence_threshold(self, detector_id: str, confidence_threshold: float) -> None:
        """Updates the confidence threshold of a detector given a detector_id."""
        self.api_client.update_detector_confidence_threshold(detector_id, confidence_threshold)<|MERGE_RESOLUTION|>--- conflicted
+++ resolved
@@ -80,23 +80,15 @@
                         If unset, fallback to the environment variable "GROUNDLIGHT_API_TOKEN".
         :type api_token: str
 
-<<<<<<< HEAD
-        :param disable_tls_verification: Set this to false to skip verifying SSL/TLS certificate
-                                        when calling API from https server. In unset, fallback to
-                                        the environment variable "TLS_VERIFY". By default, certificates
-                                        are verified.
-        :type disable_tls_verification: Optional[bool]
-=======
         :param disable_tls_verification: Set this to `True` to skip verifying SSL/TLS certificates
-                                        when calling API from https server. In unset, fallback it will check
+                                        when calling API from https server. If unset, fallback it will check
                                         the environment variable "TLS_VERIFY" for `1` or `0`. By default,
                                         certificates are verified.
 
                                         Disable verification if using a self-signed TLS certificate with a Groundlight
                                         Edge Endpoint.  It is unadvised tto disable verification  if connecting directly
                                         to the Groundlight cloud service.
-        :type disable_tls_verification: bool
->>>>>>> a1793df0
+        :type disable_tls_verification: Optional[bool]
 
         :return: Groundlight client
         :rtype: Groundlight
