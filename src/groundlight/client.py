--- conflicted
+++ resolved
@@ -1,11 +1,8 @@
 import logging
 import os
 import time
-<<<<<<< HEAD
 import warnings
-=======
 from functools import partial
->>>>>>> ff6da32b
 from io import BufferedReader, BytesIO
 from typing import Callable, Optional, Union
 
@@ -17,11 +14,7 @@
 from urllib3.exceptions import InsecureRequestWarning
 
 from groundlight.binary_labels import Label, convert_display_label_to_internal, convert_internal_label_to_display
-<<<<<<< HEAD
-from groundlight.config import API_TOKEN_VARIABLE_NAME, API_TOKEN_WEB_URL, DISABLE_TLS_VARIABLE_NAME
-=======
-from groundlight.config import API_TOKEN_HELP_MESSAGE, API_TOKEN_VARIABLE_NAME
->>>>>>> ff6da32b
+from groundlight.config import API_TOKEN_HELP_MESSAGE, API_TOKEN_VARIABLE_NAME, DISABLE_TLS_VARIABLE_NAME
 from groundlight.images import ByteStreamWrapper, parse_supported_image_types
 from groundlight.internalapi import (
     GroundlightApiClient,
@@ -92,7 +85,6 @@
                         If unset, fallback to the environment variable "GROUNDLIGHT_API_TOKEN".
         :type api_token: str
 
-<<<<<<< HEAD
         :param disable_tls_verification: Set this to `True` to skip verifying SSL/TLS certificates
                                         when calling API from https server. If unset, the fallback will check
                                         the environment variable "DISABLE_TLS_VERIFY" for `1` or `0`. By default,
@@ -103,8 +95,6 @@
                                         to the Groundlight cloud service.
         :type disable_tls_verification: Optional[bool]
 
-=======
->>>>>>> ff6da32b
         :return: Groundlight client
         :rtype: Groundlight
         """
@@ -618,8 +608,6 @@
 
         :return: ImageQuery
         :rtype: ImageQuery
-<<<<<<< HEAD
-=======
         """
         if confidence_threshold is None:
             if isinstance(image_query, str):
@@ -661,7 +649,6 @@
 
         :return: ImageQuery
         :rtype: ImageQuery
->>>>>>> ff6da32b
         """
         if isinstance(image_query, str):
             image_query = self.get_image_query(image_query)
