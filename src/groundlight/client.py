import os
from io import BufferedReader, BytesIO
from typing import Optional, Union

from model import Detector, ImageQuery, PaginatedDetectorList, PaginatedImageQueryList
from openapi_client import ApiClient, Configuration
from openapi_client.api.detectors_api import DetectorsApi
from openapi_client.api.image_queries_api import ImageQueriesApi
from openapi_client.model.detector_creation_input import DetectorCreationInput

from groundlight.images import buffer_from_jpeg_file

API_TOKEN_WEB_URL = "https://app.groundlight.ai/reef/my-account/api-tokens"
API_TOKEN_VARIABLE_NAME = "GROUNDLIGHT_API_TOKEN"

GROUNDLIGHT_ENDPOINT = os.environ.get("GROUNDLIGHT_ENDPOINT", "https://api.groundlight.ai/device-api")


class ApiTokenError(Exception):
    pass


class Groundlight:
    """
    A convenience wrapper around the generated API classes.
    The API token (auth) is specified through the GROUNDLIGHT_API_TOKEN environment variable by default.

    Example usage:
    ```
    gl = Groundlight()
    detectors = gl.list_detectors()
    ```
    """

    def __init__(self, endpoint: str = GROUNDLIGHT_ENDPOINT, api_token: str = None):
        """
        :param endpoint: optionally specify a different endpoint
        :param api_token: use this API token for your API calls. If unset, fallback to the
            environment variable "GROUNDLIGHT_API_TOKEN".
        """
        # Specify the endpoint
        configuration = Configuration(host=endpoint)

        if api_token is None:
            try:
                # Retrieve the API token from environment variable
                api_token = os.environ[API_TOKEN_VARIABLE_NAME]
            except KeyError as e:
                raise ApiTokenError(
                    "No API token found. Please put your token in an environment variable "
                    f'named "{API_TOKEN_VARIABLE_NAME}". If you don\'t have a token, you can '
                    f"create one at {API_TOKEN_WEB_URL}"
                ) from e

        configuration.api_key["ApiToken"] = api_token

        self.detectors_api = DetectorsApi(ApiClient(configuration))
        self.image_queries_api = ImageQueriesApi(ApiClient(configuration))

    def get_detector(self, id: str) -> Detector:
        obj = self.detectors_api.get_detector(id=id)
        return Detector.parse_obj(obj.to_dict())

    def get_detector_by_name(self, name: str) -> Optional[Detector]:
        # TODO: Do this on server.
        detector_list = self.list_detectors(page_size=100)
        for d in detector_list.results:
            if d.name == name:
                return d
        if detector_list.next:
            # TODO: paginate
            raise RuntimeError("You have too many detectors to use get_detector_by_name")
        return None

    def list_detectors(self, page: int = 1, page_size: int = 10) -> PaginatedDetectorList:
        obj = self.detectors_api.list_detectors(page=page, page_size=page_size)
        return PaginatedDetectorList.parse_obj(obj.to_dict())

    def create_detector(self, name: str, query: str, config_name: str = None) -> Detector:
        obj = self.detectors_api.create_detector(DetectorCreationInput(name=name, query=query, config_name=config_name))
        return Detector.parse_obj(obj.to_dict())

    def get_or_create_detector(self, name: str, query: str, config_name: str = None) -> Detector:
        """Tries to look up the detector by name.  If a detector with that name and query exists, return it.
        Otherwise, create a detector with the specified query and config.
        """
        existing_detector = self.get_detector_by_name(name)
        if existing_detector:
            if existing_detector.query == query:
                return existing_detector
            else:
                raise ValueError(
<<<<<<< HEAD
                    f"Found existing detector with name={name} (id={existing_detector.id}) but the queries don't match"
=======
                    f"Found existing detector with {name=} (id={existing_detector.id}) but the queries don't match"
>>>>>>> 57c441c3
                )

        return self.create_detector(name, query, config_name)

    def get_image_query(self, id: str) -> ImageQuery:
        obj = self.image_queries_api.get_image_query(id=id)
        return ImageQuery.parse_obj(obj.to_dict())

    def list_image_queries(self, page: int = 1, page_size: int = 10) -> PaginatedImageQueryList:
        obj = self.image_queries_api.list_image_queries(page=page, page_size=page_size)
        return PaginatedImageQueryList.parse_obj(obj.to_dict())

    def submit_image_query(
        self,
        image: Union[str, bytes, BytesIO, BufferedReader],
        detector: Union[Detector, str],
    ) -> ImageQuery:
        """Evaluates an image with Groundlight.
        :param image: The image, in several possible formats:
            - a filename (string) of a jpeg file
            - a byte array or BytesIO with jpeg bytes
            - a numpy array in the 0-255 range (gets converted to jpeg)
        :param detector: the Detector object, or string id of a detector like `det_12345`
        """
        if isinstance(detector, Detector):
            detector_id = detector.id
        else:
            detector_id = detector
        image_bytesio: Union[BytesIO, BufferedReader]
        if isinstance(image, str):
            # Assume it is a filename
            image_bytesio = buffer_from_jpeg_file(image)
        elif isinstance(image, bytes):
            # Create a BytesIO object
            image_bytesio = BytesIO(image)
        elif isinstance(image, BytesIO) or isinstance(image, BufferedReader):
            # Already in the right format
            image_bytesio = image
        else:
            raise TypeError(
                "Unsupported type for image. We only support JPEG images specified through a filename, bytes, BytesIO, or BufferedReader object."
            )

        obj = self.image_queries_api.submit_image_query(detector_id=detector_id, body=image_bytesio)
        return ImageQuery.parse_obj(obj.to_dict())<|MERGE_RESOLUTION|>--- conflicted
+++ resolved
@@ -90,11 +90,8 @@
                 return existing_detector
             else:
                 raise ValueError(
-<<<<<<< HEAD
                     f"Found existing detector with name={name} (id={existing_detector.id}) but the queries don't match"
-=======
                     f"Found existing detector with {name=} (id={existing_detector.id}) but the queries don't match"
->>>>>>> 57c441c3
                 )
 
         return self.create_detector(name, query, config_name)
