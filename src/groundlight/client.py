import logging
import os
import time
from io import BufferedReader, BytesIO
from typing import Optional, Union

from model import Detector, ImageQuery, PaginatedDetectorList, PaginatedImageQueryList
from openapi_client import Configuration
from openapi_client.api.detectors_api import DetectorsApi
from openapi_client.api.image_queries_api import ImageQueriesApi
from openapi_client.model.detector_creation_input import DetectorCreationInput

from groundlight.binary_labels import Label, convert_display_label_to_internal, convert_internal_label_to_display
from groundlight.config import API_TOKEN_VARIABLE_NAME, API_TOKEN_WEB_URL
from groundlight.images import ByteStreamWrapper, parse_supported_image_types
from groundlight.internalapi import GroundlightApiClient, NotFoundError, iq_is_confident, sanitize_endpoint_url
from groundlight.optional_imports import Image, np

logger = logging.getLogger("groundlight.sdk")


class ApiTokenError(Exception):
    pass


class Groundlight:
    """Client for accessing the Groundlight cloud service.

    The API token (auth) is specified through the **GROUNDLIGHT_API_TOKEN** environment variable by default.

    **Example usage**::

        gl = Groundlight()
        detector = gl.get_or_create_detector(
                        name="door",
                        query="Is the door locked?",
                        confidence_threshold=0.9
                    )
        image_query = gl.submit_image_query(
                        detector=detector,
                        image="path/to/image.jpeg",
                        wait=0.0,
                        human_review="ALWAYS")
        print(f"Image query confidence = {image_query.result.confidence}")

        # Poll the backend service for a confident answer
        image_query = gl.wait_for_confident_result(
                        image_query=image_query,
                        confidence_threshold=0.9,
                        timeout_sec=60.0)

        # Examine new confidence after a continuously trained ML model has re-evaluated the image query
        print(f"Image query confidence = {image_query.result.confidence}")
    """

    DEFAULT_WAIT: float = 30.0

    POLLING_INITIAL_DELAY = 0.25
    POLLING_EXPONENTIAL_BACKOFF = 1.3  # This still has the nice backoff property that the max number of requests
    # is O(log(time)), but with 1.3 the guarantee is that the call will return no more than 30% late

    def __init__(self, endpoint: Optional[str] = None, api_token: Optional[str] = None) -> None:
        """
        Constructs a Groundlight client.

        :param endpoint: optionally specify a different endpoint
        :type endpoint: str

        :param api_token: use this API token for your API calls.
                        If unset, fallback to the environment variable "GROUNDLIGHT_API_TOKEN".
        :type api_token: str

        :return Groundlight client
        :rtype Groundlight
        """
        # Specify the endpoint
        self.endpoint = sanitize_endpoint_url(endpoint)
        configuration = Configuration(host=self.endpoint)

        if api_token is None:
            try:
                # Retrieve the API token from environment variable
                api_token = os.environ[API_TOKEN_VARIABLE_NAME]
            except KeyError as e:
                raise ApiTokenError(
                    (
                        "No API token found. Please put your token in an environment variable "
                        f'named "{API_TOKEN_VARIABLE_NAME}". If you don\'t have a token, you can '
                        f"create one at {API_TOKEN_WEB_URL}"
                    ),
                ) from e

        configuration.api_key["ApiToken"] = api_token

        self.api_client = GroundlightApiClient(configuration)
        self.detectors_api = DetectorsApi(self.api_client)
        self.image_queries_api = ImageQueriesApi(self.api_client)

<<<<<<< HEAD
    def _fixup_image_query(self, iq: ImageQuery) -> ImageQuery:  # pylint: disable=no-self-use
        """
        Post process an image query prior to returning it to the user.
        :param iq: The image query to fix up.
=======
    @staticmethod
    def _fixup_image_query(iq: ImageQuery) -> ImageQuery:
        """
        Process the wire-format image query to make it more usable.
>>>>>>> 7dce639d
        """
        # Note: This might go away once we clean up the mapping logic server-side.

        # we have to check that result is not None because the server will return a result of None if want_async=True
        if iq.result is not None:
            iq.result.label = convert_internal_label_to_display(iq, iq.result.label)
        return iq

    def get_detector(self, id: Union[str, Detector]) -> Detector:  # pylint: disable=redefined-builtin
        """
        Get a detector by id

        :param id: the detector id
        :type id: str or Detector

        :return Detector
        :rtype Detector
        """

        if isinstance(id, Detector):
            # Short-circuit
            return id
        obj = self.detectors_api.get_detector(id=id)
        return Detector.parse_obj(obj.to_dict())

    def get_detector_by_name(self, name: str) -> Detector:
        """
        Get a detector by name

        :param name: the detector name
        :type name: str

        :return Detector
        :rtype Detector
        """
        return self.api_client._get_detector_by_name(name)  # pylint: disable=protected-access

    def list_detectors(self, page: int = 1, page_size: int = 10) -> PaginatedDetectorList:
        """
        List out detectors you own

        :param page: the page number
        :type page: int

        :param page_size: the page size
        :type page_size: int

        :return PaginatedDetectorList
        :rtype PaginatedDetectorList
        """
        obj = self.detectors_api.list_detectors(page=page, page_size=page_size)
        return PaginatedDetectorList.parse_obj(obj.to_dict())

    def create_detector(
        self,
        name: str,
        query: str,
        *,
        confidence_threshold: Optional[float] = None,
        pipeline_config: Optional[str] = None,
    ) -> Detector:
        """
        Create a new detector with a given name and query

        :param name: the detector name
        :type name: str

        :param query: the detector query
        :type query: str

        :param confidence_threshold: the confidence threshold
        :type confidence_threshold: float

        :param pipeline_config: the pipeline config
        :type pipeline_config: str

        :return Detector
        :rtype Detector
        """
        detector_creation_input = DetectorCreationInput(name=name, query=query)
        if confidence_threshold is not None:
            detector_creation_input.confidence_threshold = confidence_threshold
        if pipeline_config is not None:
            detector_creation_input.pipeline_config = pipeline_config
        obj = self.detectors_api.create_detector(detector_creation_input)
        return Detector.parse_obj(obj.to_dict())

    def get_or_create_detector(
        self,
        name: str,
        query: str,
        *,
        confidence_threshold: Optional[float] = None,
        pipeline_config: Optional[str] = None,
    ) -> Detector:
        """
        Tries to look up the detector by name.  If a detector with that name, query, and
        confidence exists, return it. Otherwise, create a detector with the specified query and
        config.

        :param name: the detector name
        :type name: str

        :param query: the detector query
        :type query: str

        :param confidence_threshold: the confidence threshold
        :type confidence_threshold: float

        :param pipeline_config: the pipeline config
        :type pipeline_config: str

        :return Detector
        :rtype Detector
        """
        try:
            existing_detector = self.get_detector_by_name(name)
        except NotFoundError:
            logger.debug(f"We could not find a detector with name='{name}'. So we will create a new detector ...")
            return self.create_detector(
                name=name,
                query=query,
                confidence_threshold=confidence_threshold,
                pipeline_config=pipeline_config,
            )

        # TODO: We may soon allow users to update the retrieved detector's fields.
        if existing_detector.query != query:
            raise ValueError(
                (
                    f"Found existing detector with name={name} (id={existing_detector.id}) but the queries don't match."
                    f" The existing query is '{existing_detector.query}'."
                ),
            )
        if confidence_threshold is not None and existing_detector.confidence_threshold != confidence_threshold:
            raise ValueError(
                (
                    f"Found existing detector with name={name} (id={existing_detector.id}) but the confidence"
                    " thresholds don't match. The existing confidence threshold is"
                    f" {existing_detector.confidence_threshold}."
                ),
            )
        return existing_detector

    def get_image_query(self, id: str) -> ImageQuery:  # pylint: disable=redefined-builtin
        """
        Get an image query by id

        :param id: the image query id
        :type id: str

        :return ImageQuery
        :rtype ImageQuery
        """
        obj = self.image_queries_api.get_image_query(id=id)
        iq = ImageQuery.parse_obj(obj.to_dict())
        return self._fixup_image_query(iq)

    def list_image_queries(self, page: int = 1, page_size: int = 10) -> PaginatedImageQueryList:
        """
        List out image queries you own

        :param page: the page number
        :type page: int

        :param page_size: the page size
        :type page_size: int

        :return PaginatedImageQueryList
        :rtype PaginatedImageQueryList
        """
        obj = self.image_queries_api.list_image_queries(page=page, page_size=page_size)
        image_queries = PaginatedImageQueryList.parse_obj(obj.to_dict())
        if image_queries.results is not None:
            image_queries.results = [self._fixup_image_query(iq) for iq in image_queries.results]
        return image_queries

    def submit_image_query(  # noqa: PLR0913 # pylint: disable=too-many-arguments
        self,
        detector: Union[Detector, str],
        image: Union[str, bytes, Image.Image, BytesIO, BufferedReader, np.ndarray],
        wait: Optional[float] = None,
        human_review: Optional[str] = None,
        want_async: bool = False,
        inspection_id: Optional[str] = None,
    ) -> ImageQuery:
        """
        Evaluates an image with Groundlight.

        :param detector: the Detector object, or string id of a detector like `det_12345`
        :type detector: Detector or str

        :param image: The image, in several possible formats:

          - filename (string) of a jpeg file
          - byte array or BytesIO or BufferedReader with jpeg bytes
          - numpy array with values 0-255 and dimensions (H,W,3) in BGR order
            (Note OpenCV uses BGR not RGB. `img[:, :, ::-1]` will reverse the channels)
<<<<<<< HEAD
          - PIL Image
          Any binary format must be JPEG-encoded already.  Any pixel format will get
          converted to JPEG at high quality before sending to service.
=======
          - PIL Image: Any binary format must be JPEG-encoded already.
            Any pixel format will get converted to JPEG at high quality before sending to service.

        :type image: str or bytes or Image.Image or BytesIO or BufferedReader or np.ndarray
>>>>>>> 7dce639d

        :param wait: How long to wait (in seconds) for a confident answer.
        :type wait: float

        :param human_review: If `None` or `DEFAULT`, send the image query for human review
            only if the ML prediction is not confident.
            If set to `ALWAYS`, always send the image query for human review.
            If set to `NEVER`, never send the image query for human review.
<<<<<<< HEAD
        :param want_async: If True, the client will return as soon as the image query is submitted and will not wait for
            an ML/human prediction. The returned `ImageQuery` will have a `result` of None. Must set `wait` to 0 to use
            want_async.
=======
        :type human_review: str

>>>>>>> 7dce639d
        :param inspection_id: Most users will omit this. For accounts with Inspection Reports enabled,
                            this is the ID of the inspection to associate with the image query.
        :type inspection_id: str

        :return ImageQuery
        :rtype ImageQuery
        """
        if wait is None:
            wait = self.DEFAULT_WAIT

        detector_id = detector.id if isinstance(detector, Detector) else detector

        image_bytesio: ByteStreamWrapper = parse_supported_image_types(image)

        params = {"detector_id": detector_id, "body": image_bytesio}
        if wait == 0:
            params["patience_time"] = self.DEFAULT_WAIT
        else:
            params["patience_time"] = wait

        if human_review is not None:
            params["human_review"] = human_review

        if want_async is True:
            # If want_async is True, we don't want to wait for a result. As a result wait must be set to 0 to use
            # want_async.
            if wait != 0:
                raise ValueError(
                    "wait must be set to 0 to use want_async. Using wait and want_async at the same time is incompatible."  # noqa: E501
                )
            params["want_async"] = want_async

        # If no inspection_id is provided, we submit the image query using image_queries_api (autogenerated via OpenAPI)
        # However, our autogenerated code does not currently support inspection_id, so if an inspection_id was
        # provided, we use the private API client instead.
        if inspection_id is None:
            raw_image_query = self.image_queries_api.submit_image_query(**params)
            image_query = ImageQuery.parse_obj(raw_image_query.to_dict())
        else:
            params["inspection_id"] = inspection_id
            iq_id = self.api_client.submit_image_query_with_inspection(**params)
            image_query = self.get_image_query(iq_id)

        if wait > 0:
            threshold = self.get_detector(detector).confidence_threshold
            image_query = self.wait_for_confident_result(image_query, confidence_threshold=threshold, timeout_sec=wait)

        return self._fixup_image_query(image_query)

    def ask_async(
        self,
        detector: Union[Detector, str],
        image: Union[str, bytes, Image.Image, BytesIO, BufferedReader, np.ndarray],
        human_review: Optional[str] = None,
        inspection_id: Optional[str] = None,
    ) -> ImageQuery:
        """
        Convenience method for submitting an `ImageQuery` asynchronously. This is equivalent to calling
        submit_image_query with `want_async=True` and `wait=0`. Use `get_image_query` to retrieve the `result` of the
        ImageQuery.

        :param detector: the Detector object, or string id of a detector like `det_12345`
        :param image: The image, in several possible formats:
          - filename (string) of a jpeg file
          - byte array or BytesIO or BufferedReader with jpeg bytes
          - numpy array with values 0-255 and dimensions (H,W,3) in BGR order
            (Note OpenCV uses BGR not RGB. `img[:, :, ::-1]` will reverse the channels)
          - PIL Image
          Any binary format must be JPEG-encoded already.  Any pixel format will get
          converted to JPEG at high quality before sending to service.

        :param human_review: If `None` or `DEFAULT`, send the image query for human review
            only if the ML prediction is not confident.
            If set to `ALWAYS`, always send the image query for human review.
            If set to `NEVER`, never send the image query for human review.
        :param inspection_id: Most users will omit this. For accounts with Inspection Reports enabled,
                              this is the ID of the inspection to associate with the image query.


        """
        return self.submit_image_query(
            detector, image, wait=0, human_review=human_review, want_async=True, inspection_id=inspection_id
        )

    def wait_for_confident_result(
        self,
        image_query: Union[ImageQuery, str],
        confidence_threshold: float,
        timeout_sec: float = 30.0,
    ) -> ImageQuery:
        """
        Waits for an image query result's confidence level to reach the specified value.
        Currently this is done by polling with an exponential back-off.

        :param image_query: An ImageQuery object to poll
        :type image_query: ImageQuery or str

        :param confidence_threshold: The minimum confidence level required to return before the timeout.
        :type confidence_threshold: float

        :param timeout_sec: The maximum number of seconds to wait.
        :type timeout_sec: float

        :return ImageQuery
        :rtype ImageQuery
        """
        # Convert from image_query_id to ImageQuery if needed.
        if isinstance(image_query, str):
            image_query = self.get_image_query(image_query)

        start_time = time.time()
        next_delay = self.POLLING_INITIAL_DELAY
        target_delay = 0.0
        image_query = self._fixup_image_query(image_query)
        while True:
            patience_so_far = time.time() - start_time
            if iq_is_confident(image_query, confidence_threshold):
                logger.debug(f"Confident answer for {image_query} after {patience_so_far:.1f}s")
                break
            if patience_so_far >= timeout_sec:
                logger.debug(f"Timeout after {timeout_sec:.0f}s waiting for {image_query}")
                break
            target_delay = min(patience_so_far + next_delay, timeout_sec)
            sleep_time = max(target_delay - patience_so_far, 0)
            logger.debug(
                f"Polling ({target_delay:.1f}/{timeout_sec:.0f}s) {image_query} until"
                f" confidence>={confidence_threshold:.3f}"
            )
            time.sleep(sleep_time)
            next_delay *= self.POLLING_EXPONENTIAL_BACKOFF
            image_query = self.get_image_query(image_query.id)
            image_query = self._fixup_image_query(image_query)
        return image_query

    def add_label(self, image_query: Union[ImageQuery, str], label: Union[Label, str]):
        """
        Add a new label to an image query.  This answers the detector's question.

        :param image_query: Either an ImageQuery object (returned from `submit_image_query`)
                            or an image_query id as a string.
        :type image_query: ImageQuery or str

        :param label: The string "YES" or the string "NO" in answer to the query.
        :type label: Label or str

        :return None
        :rtype None
        """
        if isinstance(image_query, ImageQuery):
            image_query_id = image_query.id
        else:
            image_query_id = str(image_query)
            # Some old imagequery id's started with "chk_"
            if not image_query_id.startswith(("chk_", "iq_")):
                raise ValueError(f"Invalid image query id {image_query_id}")
        api_label = convert_display_label_to_internal(image_query_id, label)

        return self.api_client._add_label(image_query_id, api_label)  # pylint: disable=protected-access

    def start_inspection(self) -> str:
        """For users with Inspection Reports enabled only.
        Starts an inspection report and returns the id of the inspection.
        """
        return self.api_client.start_inspection()

    def update_inspection_metadata(self, inspection_id: str, user_provided_key: str, user_provided_value: str) -> None:
        """For users with Inspection Reports enabled only.
        Add/update inspection metadata with the user_provided_key and user_provided_value.
        """
        self.api_client.update_inspection_metadata(inspection_id, user_provided_key, user_provided_value)

    def stop_inspection(self, inspection_id: str) -> str:
        """For users with Inspection Reports enabled only.
        Stops an inspection and raises an exception if the response from the server
        indicates that the inspection was not successfully stopped.
        Returns a str with result of the inspection (either PASS or FAIL).
        """
        return self.api_client.stop_inspection(inspection_id)

    def update_detector_confidence_threshold(self, detector_id: str, confidence_threshold: float) -> None:
        """Updates the confidence threshold of a detector given a detector_id."""
        self.api_client.update_detector_confidence_threshold(detector_id, confidence_threshold)<|MERGE_RESOLUTION|>--- conflicted
+++ resolved
@@ -96,17 +96,10 @@
         self.detectors_api = DetectorsApi(self.api_client)
         self.image_queries_api = ImageQueriesApi(self.api_client)
 
-<<<<<<< HEAD
-    def _fixup_image_query(self, iq: ImageQuery) -> ImageQuery:  # pylint: disable=no-self-use
-        """
-        Post process an image query prior to returning it to the user.
-        :param iq: The image query to fix up.
-=======
     @staticmethod
     def _fixup_image_query(iq: ImageQuery) -> ImageQuery:
         """
         Process the wire-format image query to make it more usable.
->>>>>>> 7dce639d
         """
         # Note: This might go away once we clean up the mapping logic server-side.
 
@@ -305,16 +298,10 @@
           - byte array or BytesIO or BufferedReader with jpeg bytes
           - numpy array with values 0-255 and dimensions (H,W,3) in BGR order
             (Note OpenCV uses BGR not RGB. `img[:, :, ::-1]` will reverse the channels)
-<<<<<<< HEAD
-          - PIL Image
-          Any binary format must be JPEG-encoded already.  Any pixel format will get
-          converted to JPEG at high quality before sending to service.
-=======
           - PIL Image: Any binary format must be JPEG-encoded already.
             Any pixel format will get converted to JPEG at high quality before sending to service.
 
         :type image: str or bytes or Image.Image or BytesIO or BufferedReader or np.ndarray
->>>>>>> 7dce639d
 
         :param wait: How long to wait (in seconds) for a confident answer.
         :type wait: float
@@ -323,14 +310,13 @@
             only if the ML prediction is not confident.
             If set to `ALWAYS`, always send the image query for human review.
             If set to `NEVER`, never send the image query for human review.
-<<<<<<< HEAD
+        :type human_review: str
+
         :param want_async: If True, the client will return as soon as the image query is submitted and will not wait for
             an ML/human prediction. The returned `ImageQuery` will have a `result` of None. Must set `wait` to 0 to use
             want_async.
-=======
-        :type human_review: str
-
->>>>>>> 7dce639d
+        :type want_async: bool
+
         :param inspection_id: Most users will omit this. For accounts with Inspection Reports enabled,
                             this is the ID of the inspection to associate with the image query.
         :type inspection_id: str
@@ -389,26 +375,35 @@
     ) -> ImageQuery:
         """
         Convenience method for submitting an `ImageQuery` asynchronously. This is equivalent to calling
-        submit_image_query with `want_async=True` and `wait=0`. Use `get_image_query` to retrieve the `result` of the
+        `submit_image_query` with `want_async=True` and `wait=0`. Use `get_image_query` to retrieve the `result` of the
         ImageQuery.
 
         :param detector: the Detector object, or string id of a detector like `det_12345`
+        :type detector: Detector or str
+
         :param image: The image, in several possible formats:
+
           - filename (string) of a jpeg file
           - byte array or BytesIO or BufferedReader with jpeg bytes
           - numpy array with values 0-255 and dimensions (H,W,3) in BGR order
             (Note OpenCV uses BGR not RGB. `img[:, :, ::-1]` will reverse the channels)
-          - PIL Image
-          Any binary format must be JPEG-encoded already.  Any pixel format will get
-          converted to JPEG at high quality before sending to service.
+          - PIL Image: Any binary format must be JPEG-encoded already.
+            Any pixel format will get converted to JPEG at high quality before sending to service.
+
+        :type image: str or bytes or Image.Image or BytesIO or BufferedReader or np.ndarray
 
         :param human_review: If `None` or `DEFAULT`, send the image query for human review
             only if the ML prediction is not confident.
             If set to `ALWAYS`, always send the image query for human review.
             If set to `NEVER`, never send the image query for human review.
+        :type human_review: str
+
         :param inspection_id: Most users will omit this. For accounts with Inspection Reports enabled,
-                              this is the ID of the inspection to associate with the image query.
-
+                            this is the ID of the inspection to associate with the image query.
+        :type inspection_id: str
+
+        :return ImageQuery
+        :rtype ImageQuery
 
         """
         return self.submit_image_query(
