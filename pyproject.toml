[tool.poetry]
<<<<<<< HEAD
=======
name = "groundlight"
version = "0.7.3"
license = "MIT"
readme = "README.md"
homepage = "https://www.groundlight.ai"
description = "Build computer vision systems from natural language with Groundlight"
>>>>>>> 8955c603
authors = ["Groundlight AI <support@groundlight.ai>"]
description = "Build computer vision systems from natural language with Groundlight"
homepage = "https://www.groundlight.ai"
license = "MIT"
name = "groundlight"
packages = [
    {include = "**/*.py", from = "generated"},
    {include = "**/*.py", from = "src"},
]
readme = "README.md"
version = "0.7.3"

[tool.poetry.dependencies]
certifi = "^2021.10.8"
frozendict = "^2.3.2"
pillow = "^9.5.0"
pydantic = "^1.7.4"
python = ">=3.7.0,<4.0"
python-dateutil = "^2.8.2"
requests = "^2.28.2"
urllib3 = "^1.26.9"

[tool.poetry.group.dev.dependencies]
autoflake = "^1.4"
black = "^22.3.0"
datamodel-code-generator = "^0.12.1"
flake8 = "^4.0.1"
isort = "^5.10.1"
mypy = "^0.950"
pylint = "^2.13.9"
pytest = "^7.0.1"
pytest-cov = "^3.0.0"
pytest-markdown-docs = "^0.4.3"
pytest-mock = "^3.10.0"

[build-system]
build-backend = "poetry.core.masonry.api"
requires = ["poetry-core>=1.2.0"]

[tool.black]
line-length = 120<|MERGE_RESOLUTION|>--- conflicted
+++ resolved
@@ -1,13 +1,4 @@
 [tool.poetry]
-<<<<<<< HEAD
-=======
-name = "groundlight"
-version = "0.7.3"
-license = "MIT"
-readme = "README.md"
-homepage = "https://www.groundlight.ai"
-description = "Build computer vision systems from natural language with Groundlight"
->>>>>>> 8955c603
 authors = ["Groundlight AI <support@groundlight.ai>"]
 description = "Build computer vision systems from natural language with Groundlight"
 homepage = "https://www.groundlight.ai"
@@ -18,12 +9,12 @@
     {include = "**/*.py", from = "src"},
 ]
 readme = "README.md"
-version = "0.7.3"
+version = "0.7.4"
 
 [tool.poetry.dependencies]
 certifi = "^2021.10.8"
 frozendict = "^2.3.2"
-pillow = "^9.5.0"
+pillow = "^9.0.0"
 pydantic = "^1.7.4"
 python = ">=3.7.0,<4.0"
 python-dateutil = "^2.8.2"
