--- conflicted
+++ resolved
@@ -9,11 +9,7 @@
     {include = "**/*.py", from = "src"},
 ]
 readme = "README.md"
-<<<<<<< HEAD
-version = "0.8.0"
-=======
 version = "0.8.0rc1"
->>>>>>> 67b6838e
 
 [tool.poetry.dependencies]
 certifi = "^2021.10.8"
