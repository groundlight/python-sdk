[tool.poetry]
authors = ["Groundlight AI <support@groundlight.ai>"]
description = "Build computer vision systems using natural language with Groundlight"
homepage = "https://code.groundlight.ai/python-sdk"
license = "MIT"
name = "groundlight"
packages = [
    {include = "**/*.py", from = "generated"},
    {include = "**/*.py", from = "src"},
]
readme = "README.md"
version = "0.23.0"

[tool.poetry.dependencies]
# For certifi, use ">=" instead of "^" since it upgrades its "major version" every year, not really following semver
certifi = ">=2023.7.22"
frozendict = "^2.3.2"
<<<<<<< HEAD
pillow = ">=11.0.0" # TODO: We may want to mark pillow (and numpy) as extra (https://python-poetry.org/docs/master/pyproject#extras)
python = ">=3.9,<4.0"
=======
pillow = ">=9.0.0" # TODO: We may want to mark pillow (and numpy) as extra (https://python-poetry.org/docs/master/pyproject#extras)
pydantic = "^2.0.0"
python = ">=3.9,<3.13"
>>>>>>> 7b328c1b
python-dateutil = "^2.9.0"
requests = "^2.28.2"
typer = "^0.15.4"
urllib3 = "^1.26.9"

[tool.poetry.group.dev.dependencies]
datamodel-code-generator = "^0.22.1"
pre-commit = "^2.0.0"
pytest = "^7.0.1"
pytest-cov = "^3.0.0"
pytest-markdown-docs = "^0.4.3"
pytest-mock = "^3.10.0"
svix-ksuid = "^0.6.2"

[tool.poetry.group.lint.dependencies]
black = "^23.3.0"
mypy = "^1.2.0"
pylint = "^2.0.0"
ruff = "^0.4.4"
toml-sort = "^0.23.0"
types-requests = "^2.28.11.17"

[tool.poetry.group.sphinx-deps.dependencies]
# These are extra / stricter dependencies required to build the API reference docs
Sphinx = {version = "^7.2.6", python = ">=3.9,<4.0"}
autodoc-pydantic = {version = "^2.0.1", python = ">=3.9,<4.0"}
pillow = "^11.0.0"
python = ">=3.9,<4.0"
python-dateutil = "^2.8.2"
sphinx-rtd-theme = {version = "^1.3.0", python = ">=3.9,<4.0"}
toml = "^0.10.2"

[tool.poetry.scripts]
groundlight = "groundlight.cli:groundlight"

# https://black.readthedocs.io/en/stable/usage_and_configuration/the_basics.html
[tool.black]
line-length = 120
preview = true
target-version = ["py39"]

# https://mypy.readthedocs.io/en/stable/config_file.html
[tool.mypy]
ignore_missing_imports = true
python_version = "3.9"

# https://beta.ruff.rs/docs/configuration/#using-pyprojecttoml
[tool.ruff]
exclude = ["__init__.py"]
line-length = 120
select = ["E", "F", "I", "N", "PL"] # shorthand names for plugins
target-version = "py39"

# https://toml-sort.readthedocs.io/en/latest/#configuration-file
[tool.tomlsort]
no_sort_tables = true
spaces_indent_inline_array = 4
trailing_comma_inline_array = true

[tool.pytest.ini_options]
markers = [
    "skip_for_edge_endpoint",
    "run_only_for_edge_endpoint",
]

[build-system]
build-backend = "poetry.core.masonry.api"
requires = ["poetry-core>=1.2.0"]<|MERGE_RESOLUTION|>--- conflicted
+++ resolved
@@ -15,14 +15,8 @@
 # For certifi, use ">=" instead of "^" since it upgrades its "major version" every year, not really following semver
 certifi = ">=2023.7.22"
 frozendict = "^2.3.2"
-<<<<<<< HEAD
-pillow = ">=11.0.0" # TODO: We may want to mark pillow (and numpy) as extra (https://python-poetry.org/docs/master/pyproject#extras)
-python = ">=3.9,<4.0"
-=======
 pillow = ">=9.0.0" # TODO: We may want to mark pillow (and numpy) as extra (https://python-poetry.org/docs/master/pyproject#extras)
-pydantic = "^2.0.0"
 python = ">=3.9,<3.13"
->>>>>>> 7b328c1b
 python-dateutil = "^2.9.0"
 requests = "^2.28.2"
 typer = "^0.15.4"
