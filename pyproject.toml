[tool.poetry]
name = "groundlight"
<<<<<<< HEAD
version = "0.5.0"
=======
version = "0.5.4"
>>>>>>> a1f06ce6
license = "MIT"
readme = "UserGuide.md"
homepage = "https://groundlight.ai"
description = "Build computer vision systems from natural language with Groundlight"
authors = ["Groundlight AI <support@groundlight.ai>"]
packages = [
    { include = "**/*.py", from = "src" },
    { include = "**/*.py", from = "generated" },
]

[tool.poetry.dependencies]
python = ">=3.7.0,<4.0"
python-dateutil = "^2.8.2"
urllib3 = "^1.26.9"
frozendict = "^2.3.2"
certifi = "^2021.10.8"
pydantic = "^1.7.4"

[tool.poetry.dev-dependencies]
black = "^22.3.0"
pytest-cov = "^3.0.0"
pylint = "^2.13.9"
flake8 = "^4.0.1"
mypy = "^0.950"
pytest = "^7.0.1"
isort = "^5.10.1"
autoflake = "^1.4"
datamodel-code-generator = "^0.12.1"

[build-system]
requires = ["poetry-core>=1.0.0"]
build-backend = "poetry.core.masonry.api"

[tool.black]
line-length = 120<|MERGE_RESOLUTION|>--- conflicted
+++ resolved
@@ -1,10 +1,6 @@
 [tool.poetry]
 name = "groundlight"
-<<<<<<< HEAD
-version = "0.5.0"
-=======
 version = "0.5.4"
->>>>>>> a1f06ce6
 license = "MIT"
 readme = "UserGuide.md"
 homepage = "https://groundlight.ai"
