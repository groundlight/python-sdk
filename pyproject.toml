--- conflicted
+++ resolved
@@ -81,13 +81,9 @@
 [tool.pytest.ini_options]
 markers = [
     "skip_for_edge_endpoint",
-<<<<<<< HEAD
     "run_only_for_edge_endpoint",
-]
-=======
 ]
 
 [build-system]
 build-backend = "poetry.core.masonry.api"
-requires = ["poetry-core>=1.2.0"]
->>>>>>> 107bbd0e
+requires = ["poetry-core>=1.2.0"]